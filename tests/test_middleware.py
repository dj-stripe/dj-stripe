import datetime
import decimal

from django.contrib.auth import get_user_model
from django.contrib.auth.models import AnonymousUser
from django.test import TestCase
from django.test.client import RequestFactory
from django.test.utils import override_settings
from django.utils import timezone

<<<<<<< HEAD

from djstripe.models import Customer, Subscription
from djstripe import middleware
from djstripe.settings import User


class Request(object):
    # TODO - Switch to RequestFactory

    def __init__(self, user, path):
        self.user = user
        self.path = path
=======
from djstripe.models import Customer, CurrentSubscription
from djstripe.middleware import SubscriptionPaymentMiddleware
>>>>>>> 43c57830


class MiddlewareURLTest(TestCase):

    def setUp(self):
        self.settings(ROOT_URLCONF='tests.test_urls')
        self.factory = RequestFactory()
        self.user = get_user_model().objects.create_user(username="pydanny",
                                                         email="pydanny@gmail.com")
        self.middleware = SubscriptionPaymentMiddleware()

    def test_appname(self):
        request = self.factory.get("/admin/")
        request.user = self.user

        response = self.middleware.process_request(request)
        self.assertEqual(response, None)

    def test_namespace(self):
        request = self.factory.get("/djstripe/")
        request.user = self.user

        response = self.middleware.process_request(request)
        self.assertEqual(response, None)

    def test_namespace_and_url(self):
        request = self.factory.get("/testapp_namespaced/")
        request.user = self.user

        response = self.middleware.process_request(request)
        self.assertEqual(response, None)

    def test_url(self):
        request = self.factory.get("/testapp/")
        request.user = self.user

        response = self.middleware.process_request(request)
        self.assertEqual(response, None)

    @override_settings(DEBUG=True)
    def test_djdt(self):
        request = self.factory.get("/__debug__/")
        request.user = self.user

        response = self.middleware.process_request(request)
        self.assertEqual(response, None)


class MiddlewareLogicTest(TestCase):
    urls = 'tests.test_urls'

    def setUp(self):
        period_start = datetime.datetime(2013, 4, 1, tzinfo=timezone.utc)
        period_end = datetime.datetime(2013, 4, 30, tzinfo=timezone.utc)
        start = datetime.datetime(2013, 1, 1, tzinfo=timezone.utc)

        self.factory = RequestFactory()
        self.user = get_user_model().objects.create_user(username="pydanny",
                                                         email="pydanny@gmail.com")
        self.customer = Customer.objects.create(
            subscriber=self.user,
            stripe_id="cus_xxxxxxxxxxxxxxx",
            card_fingerprint="YYYYYYYY",
            card_last_4="2342",
            card_kind="Visa"
        )
        self.subscription = Subscription.objects.create(
            stripe_id="sub_xxxxxxxxxxxxxxx",
            customer=self.customer,
            plan="test",
            current_period_start=period_start,
            current_period_end=period_end,
            amount=(500 / decimal.Decimal("100.0")),
            status="active",
            start=start,
            quantity=1,
            cancel_at_period_end=True
        )
        self.middleware = SubscriptionPaymentMiddleware()

    def test_anonymous(self):
        request = self.factory.get("/djstripe/")
        request.user = AnonymousUser()

        response = self.middleware.process_request(request)
        self.assertEqual(response, None)

    def test_is_staff(self):
        self.user.is_staff = True
        self.user.save()

        request = self.factory.get("/djstripe/")
        request.user = self.user

        response = self.middleware.process_request(request)
        self.assertEqual(response, None)

    def test_is_superuser(self):
        self.user.is_superuser = True
        self.user.save()

        request = self.factory.get("/djstripe/")
        request.user = self.user

        response = self.middleware.process_request(request)
        self.assertEqual(response, None)

    def test_customer_has_inactive_subscription(self):
        request = self.factory.get("/testapp_content/")
        request.user = self.user

        response = self.middleware.process_request(request)
        self.assertEqual(response.status_code, 302)

    def test_customer_has_active_subscription(self):
        end_date = datetime.datetime(2100, 4, 30, tzinfo=timezone.utc)
        self.subscription.current_period_end = end_date
        self.subscription.save()

        request = self.factory.get("/testapp_content/")
        request.user = self.user

        response = self.middleware.process_request(request)
        self.assertEqual(response, None)<|MERGE_RESOLUTION|>--- conflicted
+++ resolved
@@ -8,23 +8,8 @@
 from django.test.utils import override_settings
 from django.utils import timezone
 
-<<<<<<< HEAD
-
 from djstripe.models import Customer, Subscription
-from djstripe import middleware
-from djstripe.settings import User
-
-
-class Request(object):
-    # TODO - Switch to RequestFactory
-
-    def __init__(self, user, path):
-        self.user = user
-        self.path = path
-=======
-from djstripe.models import Customer, CurrentSubscription
 from djstripe.middleware import SubscriptionPaymentMiddleware
->>>>>>> 43c57830
 
 
 class MiddlewareURLTest(TestCase):
