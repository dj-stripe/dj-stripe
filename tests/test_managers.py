--- conflicted
+++ resolved
@@ -6,12 +6,7 @@
 from django.utils import timezone
 
 from . import TRANSFER_CREATED_TEST_DATA, TRANSFER_CREATED_TEST_DATA2
-<<<<<<< HEAD
-from djstripe.models import Event, Transfer, Customer, Subscription
-from djstripe.settings import User
-=======
-from djstripe.models import Event, Transfer, Customer, CurrentSubscription, Charge
->>>>>>> 43c57830
+from djstripe.models import Event, Transfer, Customer, Subscription, Charge
 
 
 class CustomerManagerTest(TestCase):
