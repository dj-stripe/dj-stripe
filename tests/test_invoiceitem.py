--- conflicted
+++ resolved
@@ -16,14 +16,9 @@
 class InvoiceItemTest(TestCase):
 
     def test_plan_display(self):
-<<<<<<< HEAD
         invoiceitem = InvoiceItem(plan=basic_plan)
         self.assertEqual("Basic Plan", invoiceitem.plan_display())
-=======
-        invoiceitem = InvoiceItem(plan="test")
-        self.assertEqual("Test Plan 1", invoiceitem.plan_display())
 
     def test_tostring(self):
         invoiceitem = InvoiceItem(plan="test", amount=50, stripe_id='inv_xxxxxxxx123456')
-        self.assertEquals("<amount=50, plan=test, stripe_id=inv_xxxxxxxx123456>", str(invoiceitem))
->>>>>>> 262c054e
+        self.assertEquals("<amount=50, plan=test, stripe_id=inv_xxxxxxxx123456>", str(invoiceitem))