--- conflicted
+++ resolved
@@ -8,12 +8,7 @@
 from django.test.utils import override_settings
 from django.utils import timezone
 
-<<<<<<< HEAD
-from djstripe.settings import User
 from djstripe.models import convert_tstamp, Customer, Subscription
-from djstripe.utils import user_has_active_subscription
-=======
-from djstripe.models import convert_tstamp, Customer, CurrentSubscription
 from djstripe.utils import subscriber_has_active_subscription
 
 from unittest2 import TestCase as AssertWarnsEnabledTestCase
@@ -42,7 +37,6 @@
         with self.assertWarns(DeprecationWarning):
             from djstripe.utils import user_has_active_subscription
             user_has_active_subscription(self.user)
->>>>>>> 43c57830
 
 
 class TestTimestampConversion(TestCase):
