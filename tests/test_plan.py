--- conflicted
+++ resolved
@@ -83,13 +83,8 @@
     def test_create_with_metadata(self, ApiCreateMock, ObjectsCreateMock):
         metadata = {'other_data': 'more_data'}
         Plan.create(metadata=metadata, arg1=1, arg2=2, amount=1, stripe_id=1)
-<<<<<<< HEAD
-        ApiCreateMock.assert_called_once_with(metadata=metadata, id=1, arg1=1, arg2=2, amount=100, interval_count=None)
-        ObjectsCreateMock.assert_called_once_with(stripe_id=1, arg1=1, arg2=2, amount=1, interval_count=None)
-=======
         ApiCreateMock.assert_called_once_with(metadata=metadata, id=1, arg1=1, arg2=2, amount=100)
         ObjectsCreateMock.assert_called_once_with(stripe_id=1, arg1=1, arg2=2, amount=1)
->>>>>>> a6e6d16f
 
     def test_str(self):
         self.assertEqual("<test_name, stripe_id=plan_xxxxxxxxxxxx>", str(self.plan))
