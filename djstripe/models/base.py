--- conflicted
+++ resolved
@@ -14,613 +14,6 @@
 
 
 class StripeModel(models.Model):
-<<<<<<< HEAD
-	# This must be defined in descendants of this model/mixin
-	# e.g. Event, Charge, Customer, etc.
-	stripe_class = None
-	expand_fields = []
-	stripe_dashboard_item_name = ""
-
-	objects = models.Manager()
-	stripe_objects = StripeModelManager()
-
-	djstripe_id = models.BigAutoField(verbose_name="ID", serialize=False, primary_key=True)
-
-	id = StripeIdField(unique=True)
-	livemode = models.NullBooleanField(
-		default=None,
-		null=True,
-		blank=True,
-		help_text="Null here indicates that the livemode status is unknown or was previously unrecorded. Otherwise, "
-		"this field indicates whether this record comes from Stripe test mode or live mode operation.",
-	)
-	created = StripeDateTimeField(
-		null=True, blank=True, help_text="The datetime this object was created in stripe."
-	)
-	metadata = JSONField(
-		null=True,
-		blank=True,
-		help_text="A set of key/value pairs that you can attach to an object. It can be useful for storing additional "
-		"information about an object in a structured format.",
-	)
-	description = models.TextField(
-		null=True, blank=True, help_text="A description of this object."
-	)
-
-	djstripe_created = models.DateTimeField(auto_now_add=True, editable=False)
-	djstripe_updated = models.DateTimeField(auto_now=True, editable=False)
-
-	class Meta:
-		abstract = True
-		get_latest_by = "created"
-
-	def _get_base_stripe_dashboard_url(self):
-		return "https://dashboard.stripe.com/{}".format("test/" if not self.livemode else "")
-
-	def get_stripe_dashboard_url(self):
-		"""Get the stripe dashboard url for this object."""
-		if not self.stripe_dashboard_item_name or not self.id:
-			return ""
-		else:
-			return "{base_url}{item}/{id}".format(
-				base_url=self._get_base_stripe_dashboard_url(),
-				item=self.stripe_dashboard_item_name,
-				id=self.id,
-			)
-
-	@property
-	def default_api_key(self):
-		return djstripe_settings.get_default_api_key(self.livemode)
-
-	def api_retrieve(self, api_key=None):
-		"""
-		Call the stripe API's retrieve operation for this model.
-
-		:param api_key: The api key to use for this request. Defaults to settings.STRIPE_SECRET_KEY.
-		:type api_key: string
-		"""
-		api_key = api_key or self.default_api_key
-
-		return self.stripe_class.retrieve(
-			id=self.id, api_key=api_key, expand=self.expand_fields
-		)
-
-	@classmethod
-	def api_list(cls, api_key=djstripe_settings.STRIPE_SECRET_KEY, **kwargs):
-		"""
-		Call the stripe API's list operation for this model.
-
-		:param api_key: The api key to use for this request. Defaults to djstripe_settings.STRIPE_SECRET_KEY.
-		:type api_key: string
-
-		See Stripe documentation for accepted kwargs for each object.
-
-		:returns: an iterator over all items in the query
-		"""
-
-		return cls.stripe_class.list(api_key=api_key, **kwargs).auto_paging_iter()
-
-	@classmethod
-	def _api_create(cls, api_key=djstripe_settings.STRIPE_SECRET_KEY, **kwargs):
-		"""
-		Call the stripe API's create operation for this model.
-
-		:param api_key: The api key to use for this request. Defaults to djstripe_settings.STRIPE_SECRET_KEY.
-		:type api_key: string
-		"""
-
-		return cls.stripe_class.create(api_key=api_key, **kwargs)
-
-	def _api_delete(self, api_key=None, **kwargs):
-		"""
-		Call the stripe API's delete operation for this model
-
-		:param api_key: The api key to use for this request. Defaults to djstripe_settings.STRIPE_SECRET_KEY.
-		:type api_key: string
-		"""
-		api_key = api_key or self.default_api_key
-
-		return self.api_retrieve(api_key=api_key).delete(**kwargs)
-
-	def str_parts(self):
-		"""
-		Extend this to add information to the string representation of the object
-
-		:rtype: list of str
-		"""
-		return ["id={id}".format(id=self.id)]
-
-	@classmethod
-	def _manipulate_stripe_object_hook(cls, data):
-		"""
-		Gets called by this object's stripe object conversion method just before conversion.
-		Use this to populate custom fields in a StripeObject from stripe data.
-		"""
-		return data
-
-	@classmethod
-	def _stripe_object_to_record(cls, data, current_ids=None, pending_relations=None):
-		"""
-		This takes an object, as it is formatted in Stripe's current API for our object
-		type. In return, it provides a dict. The dict can be used to create a record or
-		to update a record
-
-		This function takes care of mapping from one field name to another, converting
-		from cents to dollars, converting timestamps, and eliminating unused fields
-		(so that an objects.create() call would not fail).
-
-		:param data: the object, as sent by Stripe. Parsed from JSON, into a dict
-		:type data: dict
-		:param current_ids: stripe ids of objects that are currently being processed
-		:type current_ids: set
-		:param pending_relations: list of tuples of relations to be attached post-save
-		:type pending_relations: list
-		:return: All the members from the input, translated, mutated, etc
-		:rtype: dict
-		"""
-
-		manipulated_data = cls._manipulate_stripe_object_hook(data)
-
-		if "object" not in data:
-			raise ValueError("Stripe data has no `object` value. Aborting. %r" % (data))
-
-		if not cls.is_valid_object(data):
-			raise ValueError(
-				"Trying to fit a %r into %r. Aborting." % (data["object"], cls.__name__)
-			)
-
-		result = {}
-		if current_ids is None:
-			current_ids = set()
-
-		# Iterate over all the fields that we know are related to Stripe, let each field work its own magic
-		ignore_fields = ["date_purged", "subscriber"]  # XXX: Customer hack
-		for field in cls._meta.fields:
-			if field.name.startswith("djstripe_") or field.name in ignore_fields:
-				continue
-			if isinstance(field, models.ForeignKey):
-				field_data, skip = cls._stripe_object_field_to_foreign_key(
-					field=field,
-					manipulated_data=manipulated_data,
-					current_ids=current_ids,
-					pending_relations=pending_relations,
-				)
-				if skip:
-					continue
-			else:
-				if hasattr(field, "stripe_to_db"):
-					field_data = field.stripe_to_db(manipulated_data)
-				else:
-					field_data = manipulated_data.get(field.name)
-
-				if isinstance(field, (models.CharField, models.TextField)) and field_data is None:
-					field_data = ""
-
-			result[field.name] = field_data
-
-		return result
-
-	@classmethod
-	def _id_from_data(cls, data):
-		"""
-		Extract stripe id from stripe field data
-		:param data:
-		:return:
-		"""
-
-		if isinstance(data, str):
-			# data like "sub_6lsC8pt7IcFpjA"
-			id_ = data
-		elif data:
-			# data like {"id": sub_6lsC8pt7IcFpjA", ...}
-			id_ = data.get("id")
-		else:
-			id_ = None
-
-		return id_
-
-	@classmethod
-	def _stripe_object_field_to_foreign_key(
-		cls, field, manipulated_data, current_ids=None, pending_relations=None
-	):
-		"""
-		This converts a stripe API field to the dj stripe object it references,
-		so that foreign keys can be connected up automatically.
-
-		:param field:
-		:type field: models.ForeignKey
-		:param manipulated_data:
-		:type manipulated_data: dict
-		:param current_ids: stripe ids of objects that are currently being processed
-		:type current_ids: set
-		:param pending_relations: list of tuples of relations to be attached post-save
-		:type pending_relations: list
-		:return:
-		"""
-		field_data = None
-		field_name = field.name
-		raw_field_data = manipulated_data.get(field_name)
-		refetch = False
-		skip = False
-
-		if issubclass(field.related_model, StripeModel):
-			id_ = cls._id_from_data(raw_field_data)
-
-			if not raw_field_data:
-				skip = True
-			elif id_ == raw_field_data:
-				# A field like {"subscription": "sub_6lsC8pt7IcFpjA", ...}
-				refetch = True
-			else:
-				# A field like {"subscription": {"id": sub_6lsC8pt7IcFpjA", ...}}
-				pass
-
-			if id_ in current_ids:
-				# this object is currently being fetched, don't try to fetch again, to avoid recursion
-				# instead, record the relation that should be be created once "object_id" object exists
-				if pending_relations is not None:
-					object_id = manipulated_data["id"]
-					pending_relations.append((object_id, field, id_))
-				skip = True
-
-			if not skip:
-				field_data, _ = field.related_model._get_or_create_from_stripe_object(
-					manipulated_data,
-					field_name,
-					refetch=refetch,
-					current_ids=current_ids,
-					pending_relations=pending_relations,
-				)
-		else:
-			# eg PaymentMethod, handled in hooks
-			skip = True
-
-		return field_data, skip
-
-	@classmethod
-	def is_valid_object(cls, data):
-		"""
-		Returns whether the data is a valid object for the class
-		"""
-		return data["object"] == cls.stripe_class.OBJECT_NAME
-
-	def _attach_objects_hook(self, cls, data):
-		"""
-		Gets called by this object's create and sync methods just before save.
-		Use this to populate fields before the model is saved.
-
-		:param cls: The target class for the instantiated object.
-		:param data: The data dictionary received from the Stripe API.
-		:type data: dict
-		"""
-
-		pass
-
-	def _attach_objects_post_save_hook(self, cls, data, pending_relations=None):
-		"""
-		Gets called by this object's create and sync methods just after save.
-		Use this to populate fields after the model is saved.
-
-		:param cls: The target class for the instantiated object.
-		:param data: The data dictionary received from the Stripe API.
-		:type data: dict
-		"""
-
-		unprocessed_pending_relations = []
-		if pending_relations is not None:
-			for post_save_relation in pending_relations:
-				object_id, field, id_ = post_save_relation
-
-				if self.id == id_:
-					# the target instance now exists
-					target = field.model.objects.get(id=object_id)
-					setattr(target, field.name, self)
-					target.save()
-
-					if django.VERSION < (2, 1):
-						# refresh_from_db doesn't clear related objects cache on django<2.1
-						# instead manually clear the instance cache so refresh_from_db will reload it
-						for field in self._meta.concrete_fields:
-							if field.is_relation and field.is_cached(self):
-								field.delete_cached_value(self)
-
-					# reload so that indirect relations back to this object - eg self.charge.invoice = self are set
-					# TODO - reverse the field reference here to avoid hitting the DB?
-					self.refresh_from_db()
-				else:
-					unprocessed_pending_relations.append(post_save_relation)
-
-			if len(pending_relations) != len(unprocessed_pending_relations):
-				# replace in place so passed in list is updated in calling method
-				pending_relations[:] = unprocessed_pending_relations
-
-	@classmethod
-	def _create_from_stripe_object(
-		cls, data, current_ids=None, pending_relations=None, save=True
-	):
-		"""
-		Instantiates a model instance using the provided data object received
-		from Stripe, and saves it to the database if specified.
-
-		:param data: The data dictionary received from the Stripe API.
-		:type data: dict
-		:param current_ids: stripe ids of objects that are currently being processed
-		:type current_ids: set
-		:param pending_relations: list of tuples of relations to be attached post-save
-		:type pending_relations: list
-		:param save: If True, the object is saved after instantiation.
-		:type save: bool
-		:returns: The instantiated object.
-		"""
-
-		instance = cls(
-			**cls._stripe_object_to_record(
-				data, current_ids=current_ids, pending_relations=pending_relations
-			)
-		)
-		instance._attach_objects_hook(cls, data)
-
-		if save:
-			instance.save(force_insert=True)
-
-		instance._attach_objects_post_save_hook(
-			cls, data, pending_relations=pending_relations
-		)
-
-		return instance
-
-	@classmethod
-	def get_or_create(cls, **kwargs):
-		""" Get or create an object of this class."""
-
-		try:
-			return cls.objects.get(id=kwargs['id']), False
-		except cls.DoesNotExist:
-			return cls.create(**kwargs), True
-
-	@classmethod
-	def create(cls, **kwargs):
-		api_kwargs = dict(kwargs)
-
-		stripe_plan = cls._api_create(**api_kwargs)
-		object = cls.sync_from_stripe_data(stripe_plan)
-
-		return object
-
-	@classmethod
-	def _get_or_create_from_stripe_object(
-		cls,
-		data,
-		field_name="id",
-		refetch=True,
-		current_ids=None,
-		pending_relations=None,
-		save=True,
-	):
-		"""
-
-		:param data:
-		:param field_name:
-		:param refetch:
-		:param current_ids: stripe ids of objects that are currently being processed
-		:type current_ids: set
-		:param pending_relations: list of tuples of relations to be attached post-save
-		:type pending_relations: list
-		:param save:
-		:return:
-		"""
-		field = data.get(field_name)
-		is_nested_data = field_name != "id"
-		should_expand = False
-
-		if pending_relations is None:
-			pending_relations = []
-
-		id_ = cls._id_from_data(field)
-
-		if not field:
-			# An empty field - We need to return nothing here because there is
-			# no way of knowing what needs to be fetched!
-			# TODO - this path shouldn't be hit, log/assert/exception?
-			return None, False
-		elif id_ == field:
-			# A field like {"subscription": "sub_6lsC8pt7IcFpjA", ...}
-			# We'll have to expand if the field is not "id" (= is nested)
-			should_expand = is_nested_data
-		else:
-			# A field like {"subscription": {"id": sub_6lsC8pt7IcFpjA", ...}}
-			data = field
-
-		try:
-			return cls.stripe_objects.get(id=id_), False
-		except cls.DoesNotExist:
-			if is_nested_data and refetch:
-				# This is what `data` usually looks like:
-				# {"id": "cus_XXXX", "default_source": "card_XXXX"}
-				# Leaving the default field_name ("id") will get_or_create the customer.
-				# If field_name="default_source", we get_or_create the card instead.
-				cls_instance = cls(id=id_)
-				data = cls_instance.api_retrieve()
-				should_expand = False
-
-		# The next thing to happen will be the "create from stripe object" call.
-		# At this point, if we don't have data to start with (field is a str),
-		# *and* we didn't refetch by id, then `should_expand` is True and we
-		# don't have the data to actually create the object.
-		# If this happens when syncing Stripe data, it's a djstripe bug. Report it!
-		assert not should_expand, "No data to create {} from {}".format(
-			cls.__name__, field_name
-		)
-
-		try:
-			with transaction.atomic():
-				return (
-					cls._create_from_stripe_object(
-						data, current_ids=current_ids, pending_relations=pending_relations, save=save
-					),
-					True,
-				)
-		except IntegrityError:
-			return cls.stripe_objects.get(id=id_), False
-
-	@classmethod
-	def _stripe_object_to_customer(cls, target_cls, data):
-		"""
-		Search the given manager for the Customer matching this object's ``customer`` field.
-		:param target_cls: The target class
-		:type target_cls: Customer
-		:param data: stripe object
-		:type data: dict
-		"""
-
-		if "customer" in data and data["customer"]:
-			return target_cls._get_or_create_from_stripe_object(data, "customer")[0]
-
-	@classmethod
-	def _stripe_object_to_invoice_items(cls, target_cls, data, invoice):
-		"""
-		Retrieves InvoiceItems for an invoice.
-
-		If the invoice item doesn't exist already then it is created.
-
-		If the invoice is an upcoming invoice that doesn't persist to the
-		database (i.e. ephemeral) then the invoice items are also not saved.
-
-		:param target_cls: The target class to instantiate per invoice item.
-		:type target_cls: ``InvoiceItem``
-		:param data: The data dictionary received from the Stripe API.
-		:type data: dict
-		:param invoice: The invoice object that should hold the invoice items.
-		:type invoice: ``djstripe.models.Invoice``
-		"""
-
-		lines = data.get("lines")
-		if not lines:
-			return []
-
-		invoiceitems = []
-		for line in lines.get("data", []):
-			if invoice.id:
-				save = True
-				line.setdefault("invoice", invoice.id)
-
-				if line.get("type") == "subscription":
-					# Lines for subscriptions need to be keyed based on invoice and
-					# subscription, because their id is *just* the subscription
-					# when received from Stripe. This means that future updates to
-					# a subscription will change previously saved invoices - Doing
-					# the composite key avoids this.
-					if not line["id"].startswith(invoice.id):
-						line["id"] = "{invoice_id}-{subscription_id}".format(
-							invoice_id=invoice.id, subscription_id=line["id"]
-						)
-			else:
-				# Don't save invoice items for ephemeral invoices
-				save = False
-
-			line.setdefault("customer", invoice.customer.id)
-			line.setdefault("date", int(dateformat.format(invoice.date, "U")))
-
-			item, _ = target_cls._get_or_create_from_stripe_object(
-				line, refetch=False, save=save
-			)
-			invoiceitems.append(item)
-
-		return invoiceitems
-
-	@classmethod
-	def _stripe_object_to_subscription_items(cls, target_cls, data, subscription):
-		"""
-		Retrieves SubscriptionItems for a subscription.
-
-		If the subscription item doesn't exist already then it is created.
-
-		:param target_cls: The target class to instantiate per invoice item.
-		:type target_cls: ``SubscriptionItem``
-		:param data: The data dictionary received from the Stripe API.
-		:type data: dict
-		:param invoice: The invoice object that should hold the invoice items.
-		:type invoice: ``djstripe.models.Subscription``
-		"""
-
-		items = data.get("items")
-		if not items:
-			return []
-
-		subscriptionitems = []
-		for item_data in items.get("data", []):
-			item, _ = target_cls._get_or_create_from_stripe_object(item_data, refetch=False)
-			subscriptionitems.append(item)
-
-		return subscriptionitems
-
-	@classmethod
-	def _stripe_object_to_refunds(cls, target_cls, data, charge):
-		"""
-		Retrieves Refunds for a charge
-		:param target_cls: The target class to instantiate per invoice item.
-		:type target_cls: ``Refund``
-		:param data: The data dictionary received from the Stripe API.
-		:type data: dict
-		:param charge: The charge object that refunds are for.
-		:type invoice: ``djstripe.models.Refund``
-		:return:
-		"""
-
-		refunds = data.get("refunds")
-		if not refunds:
-			return []
-
-		refund_objs = []
-		for refund_data in refunds.get("data", []):
-			item, _ = target_cls._get_or_create_from_stripe_object(refund_data, refetch=False)
-			refund_objs.append(item)
-
-		return refund_objs
-
-	def _sync(self, record_data):
-		for attr, value in record_data.items():
-			setattr(self, attr, value)
-
-	@classmethod
-	def sync_from_stripe_data(cls, data, field_name=None):
-		"""
-		Syncs this object from the stripe data provided.
-
-		Foreign keys will also be retrieved and synced recursively.
-
-		:param data: stripe object
-		:type data: dict
-		"""
-		current_ids = set()
-
-		if field_name is None:
-			field_name = "id"
-		else:
-			warnings.warn(
-				"field_name parameter to sync_from_stripe_data is deprecated and will be removed in 2.1.0",
-				DeprecationWarning,
-			)
-
-		if data.get(field_name, None):
-			# stop nested objects from trying to retrieve this object before initial sync is complete
-			current_ids.add(cls._id_from_data(data.get(field_name)))
-
-		instance, created = cls._get_or_create_from_stripe_object(
-			data, field_name=field_name, current_ids=current_ids
-		)
-
-		if not created:
-			instance._sync(cls._stripe_object_to_record(data))
-			instance._attach_objects_hook(cls, data)
-			instance.save()
-			instance._attach_objects_post_save_hook(cls, data)
-
-		return instance
-
-	def __str__(self):
-		return smart_text("<{list}>".format(list=", ".join(self.str_parts())))
-=======
     # This must be defined in descendants of this model/mixin
     # e.g. Event, Charge, Customer, etc.
     stripe_class = None
@@ -988,6 +381,24 @@
         return instance
 
     @classmethod
+    def get_or_create(cls, **kwargs):
+        """ Get or create an object of this class."""
+
+        try:
+            return cls.objects.get(id=kwargs['id']), False
+        except cls.DoesNotExist:
+            return cls.create(**kwargs), True
+
+    @classmethod
+    def create(cls, **kwargs):
+        api_kwargs = dict(kwargs)
+
+        stripe_plan = cls._api_create(**api_kwargs)
+        object = cls.sync_from_stripe_data(stripe_plan)
+
+        return object
+
+    @classmethod
     def _get_or_create_from_stripe_object(
         cls,
         data,
@@ -1237,7 +648,6 @@
 
     def __str__(self):
         return smart_text("<{list}>".format(list=", ".join(self.str_parts())))
->>>>>>> 6371a3a2
 
 
 class IdempotencyKey(models.Model):
