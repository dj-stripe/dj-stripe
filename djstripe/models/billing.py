import logging
import warnings
from typing import Optional, Union

import stripe
from django.db import models
from django.utils import timezone
from django.utils.text import format_lazy
from django.utils.translation import gettext_lazy as _
from stripe import InvalidRequestError

from .. import enums
from ..fields import (
    JSONField,
    StripeDateTimeField,
    StripeEnumField,
    StripeForeignKey,
    StripeIdField,
)
from ..managers import SubscriptionManager
from ..settings import djstripe_settings
from ..utils import QuerySetMock, get_friendly_currency_amount
from .base import StripeModel

logger = logging.getLogger(__name__)


class Coupon(StripeModel):
    """
    A coupon contains information about a percent-off or amount-off discount you might want to apply to a customer.
    Coupons may be applied to invoices or orders.
    Coupons do not work with conventional one-off charges.

    Stripe documentation: https://stripe.com/docs/api/coupons?lang=python
    """

    stripe_class = stripe.Coupon
    expand_fields = ["applies_to"]
    stripe_dashboard_item_name = "coupons"

    # Critical fields to keep
    id = StripeIdField(max_length=500)

    # Property accessors for commonly used fields
    @property
    def applies_to(self):
        return self.stripe_data.get("applies_to")

    @property
    def amount_off(self):
        return self.stripe_data.get("amount_off")

    @property
    def currency(self):
        return self.stripe_data.get("currency")

    @property
    def duration(self):
        return self.stripe_data.get("duration")

    @property
    def duration_in_months(self):
        return self.stripe_data.get("duration_in_months")

    @property
    def max_redemptions(self):
        return self.stripe_data.get("max_redemptions")

    @property
    def name(self):
        return self.stripe_data.get("name")

    @property
    def percent_off(self):
        return self.stripe_data.get("percent_off")

    @property
    def redeem_by(self):
        return self.stripe_data.get("redeem_by")

    @property
    def times_redeemed(self):
        return self.stripe_data.get("times_redeemed", 0)

    class Meta(StripeModel.Meta):
        unique_together = ("id", "livemode")

    def __str__(self):
        name = self.stripe_data.get("name")
        if name:
            return name
        return self.human_readable

    @property
    def human_readable_amount(self):
        percent_off = self.stripe_data.get("percent_off")
        if percent_off:
            amount = f"{percent_off}%"
        elif self.stripe_data.get("currency"):
            amount = get_friendly_currency_amount(
                self.stripe_data.get("amount_off", 0), self.stripe_data.get("currency")
            )
        else:
            amount = "(invalid amount)"
        return f"{amount} off"

    @property
    def human_readable(self):
        duration = self.stripe_data.get("duration")
        if duration == "repeating":
            duration_in_months = self.stripe_data.get("duration_in_months")
            if duration_in_months == 1:
                duration = "for 1 month"
            else:
                duration = f"for {duration_in_months} months"
        return f"{self.human_readable_amount} {duration}"


class PromotionCode(StripeModel):
    """
    This is an object representing a Promotion Code.

    A Promotion Code represents a customer-redeemable code for a coupon.
    It can be used to create multiple codes for a single coupon.

    Stripe documentation: https://stripe.com/docs/api/promotion_codes?lang=python
    """

    stripe_class = stripe.PromotionCode

    # https://docs.stripe.com/api/promotion_codes/object#promotion_code_object-code
    @property
    def code(self) -> str:
        return self.stripe_data["code"]

    # https://docs.stripe.com/api/promotion_codes/object#promotion_code_object-active
    @property
    def active(self) -> str:
        return self.stripe_data["active"]

    # https://docs.stripe.com/api/promotion_codes/object#promotion_code_object-times_redeemed
    @property
    def times_redeemed(self) -> int:
        return self.stripe_data["times_redeemed"]

    # https://docs.stripe.com/api/promotion_codes/object#promotion_code_object-max_redemptions
    @property
    def max_redemptions(self) -> Optional[int]:
        return self.stripe_data.get("max_redemptions")


class Discount(StripeModel):
    """
    A discount represents the actual application of a coupon or promotion code.
    It contains information about when the discount began,
    when it will end, and what it is applied to.

    Stripe documentation: https://stripe.com/docs/api/discounts
    """

    expand_fields = ["customer"]
    stripe_class = None

    customer = StripeForeignKey(
        "Customer",
        null=True,
        blank=True,
        on_delete=models.CASCADE,
        help_text="The ID of the customer associated with this discount.",
        related_name="customer_discounts",
    )
    invoice = StripeForeignKey(
        "Invoice",
        null=True,
        blank=True,
        on_delete=models.CASCADE,
        help_text=(
            "The invoice that the discount’s coupon was applied to, if it was applied"
            " directly to a particular invoice."
        ),
        related_name="invoice_discounts",
    )
    promotion_code = models.CharField(
        max_length=255,
        blank=True,
        help_text="The promotion code applied to create this discount.",
    )
    subscription = StripeForeignKey(
        "subscription",
        null=True,
        blank=True,
        on_delete=models.CASCADE,
        help_text=(
            "The subscription that this coupon is applied to, if it is applied to a"
            " particular subscription."
        ),
        related_name="subscription_discounts",
    )

    @classmethod
    def is_valid_object(cls, data):
        """
        Returns whether the data is a valid object for the class
        """
        return "object" in data and data["object"] == "discount"


class BaseInvoice(StripeModel):
    """
    The abstract base model shared by Invoice and UpcomingInvoice

    Note:
    Most fields are defined on BaseInvoice so they're available to both models.
    ManyToManyFields are an exception, since UpcomingInvoice doesn't exist in the db.
    """

    stripe_class = stripe.Invoice
    stripe_dashboard_item_name = "invoices"
    expand_fields = ["discounts", "lines.data.discounts", "lines.data.invoice_item"]

    charge = models.OneToOneField(
        "Charge",
        on_delete=models.CASCADE,
        null=True,
        # we need to use the %(class)s placeholder to avoid related name
        # clashes between Invoice and UpcomingInvoice
        related_name="latest_%(class)s",
        help_text="The latest charge generated for this invoice, if any.",
    )
    # Critical fields to keep
    customer = StripeForeignKey(
        "Customer",
        on_delete=models.CASCADE,
        # we need to use the %(class)s placeholder to avoid related name
        # clashes between Invoice and UpcomingInvoice
        related_name="%(class)ss",
        help_text="The customer associated with this invoice.",
    )
    default_payment_method = StripeForeignKey(
        "PaymentMethod",
        null=True,
        blank=True,
        on_delete=models.SET_NULL,
        related_name="+",
        help_text=(
            "Default payment method for the invoice. It must belong to the "
            "customer associated with the invoice. If not set, defaults to the "
            "subscription's default payment method, if any, or to the default payment "
            "method in the customer's invoice settings."
        ),
    )
    payment_intent = models.OneToOneField(
        "PaymentIntent",
        on_delete=models.CASCADE,
        null=True,
        help_text=(
            "The PaymentIntent associated with this invoice. "
            "The PaymentIntent is generated when the invoice is finalized, "
            "and can then be used to pay the invoice."
            "Note that voiding an invoice will cancel the PaymentIntent"
        ),
    )
    subscription = StripeForeignKey(
        "Subscription",
        null=True,
        # we need to use the %(class)s placeholder to avoid related name
        # clashes between Invoice and UpcomingInvoice
        related_name="%(class)ss",
        on_delete=models.SET_NULL,
        help_text="The subscription that this invoice was prepared for, if any.",
    )

    # Property accessors for commonly used fields
    @property
    def currency(self):
        return self.stripe_data.get("currency")

    @property
    def due_date(self):
        return self.stripe_data.get("due_date")

    @property
    def number(self):
        return self.stripe_data.get("number")

    @property
    def period_end(self):
        return self.stripe_data.get("period_end")

    @property
    def period_start(self):
        return self.stripe_data.get("period_start")

    @property
    def receipt_number(self):
        return self.stripe_data.get("receipt_number")

    @property
    def status(self):
        return self.stripe_data.get("status")

    @property
    def subtotal(self):
        return self.stripe_data.get("subtotal")

    @property
    def tax(self):
        return self.stripe_data.get("tax")

    @property
    def tax_percent(self):
        return self.stripe_data.get("tax_percent")

    @property
    def total(self):
        return self.stripe_data.get("total")

    @property
    def discounts(self):
        """The discounts applied to the invoice."""
        return self.stripe_data.get("discounts")

    class Meta(StripeModel.Meta):
        abstract = True
        ordering = ["-created"]

    def __str__(self):
        invoice_number = (
            self.stripe_data.get("number")
            or self.stripe_data.get("receipt_number")
            or self.id
        )
        currency = self.stripe_data.get("currency")
        if currency:
            amount = get_friendly_currency_amount(
                self.stripe_data.get("amount_paid", 0), currency
            )
        else:
            amount = str(self.stripe_data.get("amount_paid", 0))
        status = self.stripe_data.get('status', 'unknown')
        return f"Invoice #{invoice_number} for {amount} ({status})"

    @classmethod
    def upcoming(
        cls,
        api_key=djstripe_settings.STRIPE_SECRET_KEY,
        customer=None,
        subscription=None,
        subscription_plan=None,
        **kwargs,
    ) -> Optional["UpcomingInvoice"]:
        """
        Gets the upcoming preview invoice (singular) for a customer.

        At any time, you can preview the upcoming
        invoice for a customer. This will show you all the charges that are
        pending, including subscription renewal charges, invoice item charges,
        etc. It will also show you any discount that is applicable to the
        customer. (Source: https://stripe.com/docs/api#upcoming_invoice)

        .. important:: Note that when you are viewing an upcoming invoice,
            you are simply viewing a preview.

        :param customer: The identifier of the customer whose upcoming invoice \
        you'd like to retrieve.
        :type customer: Customer or string (customer ID)
        :param coupon: The code of the coupon to apply.
        :type coupon: str
        :param subscription: The identifier of the subscription to retrieve an \
        invoice for.
        :type subscription: Subscription or string (subscription ID)
        :param subscription_plan: If set, the invoice returned will preview \
        updating the subscription given to this plan, or creating a new \
        subscription to this plan if no subscription is given.
        :type subscription_plan: Plan or string (plan ID)
        """

        # Convert Customer to id
        if customer is not None and isinstance(customer, StripeModel):
            customer = customer.id

        # Convert Subscription to id
        if subscription is not None and isinstance(subscription, StripeModel):
            subscription = subscription.id

        # Convert Plan to id
        if subscription_plan is not None and isinstance(subscription_plan, StripeModel):
            subscription_plan = subscription_plan.id

        try:
            upcoming_stripe_invoice = cls.stripe_class.upcoming(
                api_key=api_key,
                customer=customer,
                subscription=subscription,
                subscription_plan=subscription_plan,
                stripe_version=djstripe_settings.STRIPE_API_VERSION,
                **kwargs,
            )
        except InvalidRequestError as exc:
            if str(exc) != "Nothing to invoice for customer":
                raise
            return None

        # Workaround for "id" being missing (upcoming invoices don't persist).
        upcoming_stripe_invoice["id"] = "upcoming"

        return UpcomingInvoice._create_from_stripe_object(
            upcoming_stripe_invoice,
            save=False,
            api_key=api_key,
        )

    def retry(self, **kwargs):
        """Retry payment on this invoice if it isn't paid."""

        if self.status != enums.InvoiceStatus.paid and self.auto_advance:
            stripe_invoice = self.api_retrieve()
            updated_stripe_invoice = stripe_invoice.pay(
                **kwargs
            )  # pay() throws an exception if the charge is not successful.
            type(self).sync_from_stripe_data(
                updated_stripe_invoice, api_key=self.default_api_key
            )
            return True
        return False

    def _attach_objects_post_save_hook(
        self,
        cls,
        data,
        api_key=djstripe_settings.STRIPE_SECRET_KEY,
        pending_relations=None,
    ):
        super()._attach_objects_post_save_hook(
            cls, data, api_key=api_key, pending_relations=pending_relations
        )

        # LineItems need a saved invoice because they're associated via a
        # RelatedManager, so this must be done as part of the post save hook.
        try:
            self._lineitems = cls._stripe_object_to_line_items(
                target_cls=LineItem, data=data, invoice=self, api_key=api_key
            )
        except Exception:
            # subscription items (si_) can sometimes not exist at all in Stripe despite
            # their ID showing up as part of the webhook data.
            # safe to ignore -- subscription_item will then be null, there's nothing we can do.
            pass

        # sync every discount
        if self.discounts:
            for discount in self.discounts:
                if discount:
                    Discount.sync_from_stripe_data(discount, api_key=api_key)

        for line in data.get("lines", []):
            invoice_item_data = line.get("invoice_item")
            if invoice_item_data:
                InvoiceItem.sync_from_stripe_data(invoice_item_data, api_key=api_key)

    @property
    def amount_due(self) -> int:
        return self.stripe_data["amount_due"]

    @property
    def attempt_count(self) -> int:
        return self.stripe_data["attempt_count"]

    @property
    def billing_reason(self) -> str:
        return self.stripe_data["billing_reason"]

    @property
    def hosted_invoice_url(self) -> str:
        return self.stripe_data["hosted_invoice_url"]

    @property
    def invoice_pdf(self) -> str:
        return self.stripe_data["invoice_pdf"]

    @property
    def paid(self) -> bool:
        return self.stripe_data["paid"]

    @property
    def footer(self) -> str:
        return self.stripe_data["footer"]

    @property
    def webhooks_delivered_at(self) -> int | None:
        """
        The date and time the invoice was last attempted to be paid.
        This is the time when the last webhook was successfully sent.
        """
        return self.stripe_data.get("webhooks_delivered_at")


class Invoice(BaseInvoice):
    """
    Invoices are statements of what a customer owes for a particular billing
    period, including subscriptions, invoice items, and any automatic proration
    adjustments if necessary.

    Once an invoice is created, payment is automatically attempted. Note that
    the payment, while automatic, does not happen exactly at the time of invoice
    creation. If you have configured webhooks, the invoice will wait until one
    hour after the last webhook is successfully sent (or the last webhook times
    out after failing).

    Any customer credit on the account is applied before determining how much is
    due for that invoice (the amount that will be actually charged).
    If the amount due for the invoice is less than 50 cents (the minimum for a
    charge), we add the amount to the customer's running account balance to be
    added to the next invoice. If this amount is negative, it will act as a
    credit to offset the next invoice. Note that the customer account balance
    does not include unpaid invoices; it only includes balances that need to be
    taken into account when calculating the amount due for the next invoice.

    Stripe documentation: https://stripe.com/docs/api?lang=python#invoices
    """

    # Note:
    # Most fields are defined on BaseInvoice so they're shared with UpcomingInvoice.
    # ManyToManyFields are an exception, since UpcomingInvoice doesn't exist in the db.
    default_tax_rates = models.ManyToManyField(
        "TaxRate",
        # explicitly specify the joining table name as though the joining model
        # was defined with through="DjstripeInvoiceDefaultTaxRate"
        db_table="djstripe_djstripeinvoicedefaulttaxrate",
        related_name="+",
        blank=True,
        help_text="The tax rates applied to this invoice, if any.",
    )


class UpcomingInvoice(BaseInvoice):
    """
    The preview of an upcoming invoice - does not exist in the Django database.

    See BaseInvoice.upcoming()

    Logically it should be set abstract, but that doesn't quite work since we
    do actually want to instantiate the model and use relations.
    """

    def __init__(self, *args, **kwargs):
        super().__init__(*args, **kwargs)

        self._lineitems = []
        self._default_tax_rates = []

    def get_stripe_dashboard_url(self):
        return ""

    def _attach_objects_hook(
        self, cls, data, api_key=djstripe_settings.STRIPE_SECRET_KEY, current_ids=None
    ):
        super()._attach_objects_hook(
            cls, data, api_key=api_key, current_ids=current_ids
        )

        self._lineitems = cls._stripe_object_to_line_items(
            target_cls=LineItem, data=data, invoice=self, api_key=api_key
        )

    def _attach_objects_post_save_hook(
        self,
        cls,
        data,
        api_key=djstripe_settings.STRIPE_SECRET_KEY,
        pending_relations=None,
    ):
        super()._attach_objects_post_save_hook(
            cls, data, api_key=api_key, pending_relations=pending_relations
        )

        self._default_tax_rates = cls._stripe_object_to_default_tax_rates(
            target_cls=TaxRate, data=data, api_key=api_key
        )

    @property
    def invoiceitems(self):
        """
        Gets the invoice items associated with this upcoming invoice.

        This differs from normal (non-upcoming) invoices, in that upcoming
        invoices are in-memory and do not persist to the database. Therefore,
        all of the data comes from the Stripe API itself.

        Instead of returning a normal queryset for the invoiceitems, this will
        return a mock of a queryset, but with the data fetched from Stripe - It
        will act like a normal queryset, but mutation will silently fail.
        """
        # filter lineitems with type="invoice_item" and fetch all the actual InvoiceItem objects
        items = [
            item.invoice_item for item in self._lineitems if item.type == "invoice_item"
        ]

        return QuerySetMock.from_iterable(InvoiceItem, items)

    @property
    def lineitems(self):
        """
        Gets the line items associated with this upcoming invoice.

        This differs from normal (non-upcoming) invoices, in that upcoming
        invoices are in-memory and do not persist to the database. Therefore,
        all of the data comes from the Stripe API itself.

        Instead of returning a normal queryset for the lineitems, this will
        return a mock of a queryset, but with the data fetched from Stripe - It
        will act like a normal queryset, but mutation will silently fail.
        """
        return QuerySetMock.from_iterable(LineItem, self._lineitems)

    @property
    def default_tax_rates(self):
        """
        Gets the default tax rates associated with this upcoming invoice.
        :return:
        """
        return QuerySetMock.from_iterable(TaxRate, self._default_tax_rates)

    @property
    def id(self):
        return None

    @id.setter
    def id(self, value):
        return  # noop

    def save(self, *args, **kwargs):
        return  # noop


class InvoiceItem(StripeModel):
    """
    Sometimes you want to add a charge or credit to a customer but only actually
    charge the customer's card at the end of a regular billing cycle.
    This is useful for combining several charges to minimize per-transaction fees
    or having Stripe tabulate your usage-based billing totals.

    Stripe documentation: https://stripe.com/docs/api?lang=python#invoiceitems
    """

    stripe_class = stripe.InvoiceItem
    expand_fields = ["discounts"]

    # Foreign keys remain as model fields
    customer = StripeForeignKey(
        "Customer",
        on_delete=models.CASCADE,
        related_name="invoiceitems",
        help_text="The customer associated with this invoiceitem.",
    )
    # Fields converted to properties - see below
    invoice = StripeForeignKey(
        "Invoice",
        on_delete=models.CASCADE,
        null=True,
        related_name="invoiceitems",
        help_text="The invoice to which this invoiceitem is attached.",
    )
    # Period fields converted to properties - see below
    plan = models.ForeignKey(
        "Plan",
        null=True,
        on_delete=models.SET_NULL,
        help_text=(
            "If the invoice item is a proration, the plan of the subscription "
            "for which the proration was computed."
        ),
    )
    price = models.ForeignKey(
        "Price",
        null=True,
        related_name="invoiceitems",
        on_delete=models.SET_NULL,
        help_text=(
            "If the invoice item is a proration, the price of the subscription "
            "for which the proration was computed."
        ),
    )
    # Proration and quantity fields converted to properties - see below
    subscription = StripeForeignKey(
        "Subscription",
        null=True,
        related_name="invoiceitems",
        on_delete=models.SET_NULL,
        help_text=(
            "The subscription that this invoice item has been created for, if any."
        ),
    )
    # XXX: subscription_item
    tax_rates = models.ManyToManyField(
        "TaxRate",
        # explicitly specify the joining table name as though the joining model
        # was defined with through="DjstripeInvoiceItemTaxRate"
        db_table="djstripe_djstripeinvoiceitemtaxrate",
        related_name="+",
        blank=True,
        help_text=(
            "The tax rates which apply to this invoice item. When set, "
            "the default_tax_rates on the invoice do not apply to this "
            "invoice item."
        ),
    )
    # Unit amount fields converted to properties - see below

    # Properties replacing field definitions
    @property
    def amount(self):
        """Amount invoiced (as decimal)."""
        return self.stripe_data.get("amount")

    @property
    def currency(self):
        """Currency code."""
        return self.stripe_data.get("currency")

    @property
    def date(self):
        """The date on the invoiceitem."""
        return self.stripe_data.get("date")

    @property
    def discountable(self):
        """If True, discounts will apply to this invoice item. Always False for prorations."""
        return self.stripe_data.get("discountable", False)

    @property
    def discounts(self):
        """The discounts which apply to the invoice item. Item discounts are applied before invoice discounts."""
        return self.stripe_data.get("discounts")

    @property
    def period(self):
        """Period information."""
        return self.stripe_data.get("period", {})

    @property
    def period_end(self):
        """Might be the date when this invoiceitem's invoice was sent."""
        return self.stripe_data.get("period_end")

    @property
    def period_start(self):
        """Might be the date when this invoiceitem was added to the invoice."""
        return self.stripe_data.get("period_start")

    @property
    def proration(self):
        """Whether or not the invoice item was created automatically as a proration adjustment when the customer switched plans."""
        return self.stripe_data.get("proration", False)

    @property
    def quantity(self):
        """If the invoice item is a proration, the quantity of the subscription for which the proration was computed."""
        return self.stripe_data.get("quantity")

    @property
    def unit_amount(self):
        """Unit amount (in the currency specified) of the invoice item."""
        return self.stripe_data.get("unit_amount")

    @property
    def unit_amount_decimal(self):
        """Same as unit_amount, but contains a decimal value with at most 12 decimal places."""
        return self.stripe_data.get("unit_amount_decimal")

    @classmethod
    def _manipulate_stripe_object_hook(cls, data):
        data["period_start"] = data["period"]["start"]
        data["period_end"] = data["period"]["end"]

        return data

    def _attach_objects_post_save_hook(
        self,
        cls,
        data,
        api_key=djstripe_settings.STRIPE_SECRET_KEY,
        pending_relations=None,
    ):
        super()._attach_objects_post_save_hook(
            cls, data, api_key=api_key, pending_relations=pending_relations
        )

        if self.pk:
            # only call .set() on saved instance (ie don't on items of UpcomingInvoice)
            self.tax_rates.set(
                cls._stripe_object_to_tax_rates(
                    target_cls=TaxRate, data=data, api_key=api_key
                )
            )

        # sync every discount
        for discount in self.discounts:
            Discount.sync_from_stripe_data(discount, api_key=api_key)

    def __str__(self):
        return self.description

    def get_stripe_dashboard_url(self):
        return self.invoice.get_stripe_dashboard_url()

    def api_retrieve(self, *args, **kwargs):
        if "-il_" in self.id:
            warnings.warn(
                f"Attempting to retrieve InvoiceItem with id={self.id!r}"
                " will most likely fail. "
                "Run manage.py djstripe_update_invoiceitem_ids if this is a problem."
            )

        return super().api_retrieve(*args, **kwargs)


class LineItem(StripeModel):
    """
    The individual line items that make up the invoice.

    Stripe documentation: https://stripe.com/docs/api/invoices/line_item
    """

    stripe_class = stripe.InvoiceLineItem
    expand_fields = ["discounts"]

    # Foreign keys remain as model fields
    invoice_item = StripeForeignKey(
        "InvoiceItem",
        null=True,
        blank=True,
        on_delete=models.CASCADE,
        help_text="The ID of the invoice item associated with this line item if any.",
    )
    # Fields converted to properties - see below
    subscription = StripeForeignKey(
        "Subscription",
        null=True,
        blank=True,
        on_delete=models.CASCADE,
        help_text="The subscription that the invoice item pertains to, if any.",
    )
    subscription_item = StripeForeignKey(
        "SubscriptionItem",
        null=True,
        blank=True,
        on_delete=models.CASCADE,
        help_text=(
            "The subscription item that generated this invoice item. Left empty if the"
            " line item is not an explicit result of a subscription."
        ),
    )
    # Tax and other fields converted to properties - see below

    # Properties replacing field definitions
    @property
    def amount(self):
        """The amount, in cents."""
        return self.stripe_data.get("amount")

    @property
    def amount_excluding_tax(self):
        """The integer amount in cents representing the amount for this line item, excluding all tax and discounts."""
        return self.stripe_data.get("amount_excluding_tax")

    @property
    def currency(self):
        """Currency code."""
        return self.stripe_data.get("currency")

    @property
    def discount_amounts(self):
        """The amount of discount calculated per discount for this line item."""
        return self.stripe_data.get("discount_amounts")

    @property
    def discountable(self):
        """If True, discounts will apply to this line item. Always False for prorations."""
        return self.stripe_data.get("discountable", False)

    @property
    def discounts(self):
        """The discounts applied to the invoice line item. Line item discounts are applied before invoice discounts."""
        return self.stripe_data.get("discounts")

    @property
    def period(self):
        """The period this line_item covers."""
        return self.stripe_data.get("period", {})

    @property
    def period_end(self):
        """The end of the period, which must be greater than or equal to the start."""
        return self.stripe_data.get("period_end")

    @property
    def period_start(self):
        """The start of the period."""
        return self.stripe_data.get("period_start")

    @property
    def price(self):
        """The price of the line item."""
        return self.stripe_data.get("price")

    @property
    def proration(self):
        """Whether or not the invoice item was created automatically as a proration adjustment when the customer switched plans."""
        return self.stripe_data.get("proration", False)

    @property
    def proration_details(self):
        """Additional details for proration line items."""
        return self.stripe_data.get("proration_details")

    @property
    def tax_amounts(self):
        """The amount of tax calculated per tax rate for this line item."""
        return self.stripe_data.get("tax_amounts")

    @property
    def tax_rates(self):
        """The tax rates which apply to the line item."""
        return self.stripe_data.get("tax_rates")

    @property
    def type(self):
        """Type of line item."""
        return self.stripe_data.get("type")

    @property
    def unit_amount_excluding_tax(self):
        """The amount in cents representing the unit amount for this line item, excluding all tax and discounts."""
        return self.stripe_data.get("unit_amount_excluding_tax")

    @property
    def quantity(self):
        """The quantity of the subscription, if the line item is a subscription or a proration."""
        return self.stripe_data.get("quantity")

    @classmethod
    def _manipulate_stripe_object_hook(cls, data):
        data["period_start"] = data["period"]["start"]
        data["period_end"] = data["period"]["end"]

        return data

    def _attach_objects_post_save_hook(
        self,
        cls,
        data,
        api_key=djstripe_settings.STRIPE_SECRET_KEY,
        pending_relations=None,
    ):
        super()._attach_objects_post_save_hook(
            cls, data, api_key=api_key, pending_relations=pending_relations
        )

        # sync every discount
        for discount in self.discounts:
            Discount.sync_from_stripe_data(discount, api_key=api_key)

    @classmethod
    def api_list(cls, api_key=djstripe_settings.STRIPE_SECRET_KEY, **kwargs):
        """
        Call the stripe API's list operation for this model.
        Note that we only iterate and sync the LineItem associated with the
        passed in Invoice.

        Upcoming invoices are virtual and are not saved and hence their
        line items are also not retrieved and synced

        :param api_key: The api key to use for this request. \
            Defaults to djstripe_settings.STRIPE_SECRET_KEY.
        :type api_key: string

        See Stripe documentation for accepted kwargs for each object.

        :returns: an iterator over all items in the query
        """
        # Update kwargs with `expand` param
        kwargs = cls.get_expand_params(api_key, **kwargs)

        # get current invoice if any
        invoice_id = kwargs.pop("id")

        # get expand parameter that needs to be passed to invoice.lines.list call
        expand_fields = kwargs.pop("expand")

        invoice = Invoice.stripe_class.retrieve(invoice_id, api_key=api_key, **kwargs)

        # iterate over all the line items on the current invoice
        return invoice.lines.list(
            api_key=api_key, expand=expand_fields, **kwargs
        ).auto_paging_iter()


class Plan(StripeModel):
    """
    A subscription plan contains the pricing information for different
    products and feature levels on your site.

    Stripe documentation: https://stripe.com/docs/api/plans?lang=python

    NOTE: The Stripe Plans API has been deprecated in favor of the Prices API.
    You may want to upgrade to use the Price model instead of the Plan model.
    """

    stripe_class = stripe.Plan
    expand_fields = ["product", "tiers"]
    stripe_dashboard_item_name = "plans"

    # Properties for Plan model fields
    @property
    def active(self):
        """Whether the plan is currently available for new subscriptions."""
        return self.stripe_data.get("active", True)

    @property
    def aggregate_usage(self):
        """Specifies a usage aggregation strategy for plans of `usage_type=metered`."""
        return self.stripe_data.get("aggregate_usage")

    @property
    def amount(self):
        """The amount in cents to be charged on the interval specified."""
        return self.stripe_data.get("amount")

    @property
    def amount_decimal(self):
        """Same as `amount`, but contains a decimal value with at most 12 decimal places."""
        return self.stripe_data.get("amount_decimal")

    @property
    def billing_scheme(self):
        """Describes how to compute the price per period. Either `per_unit` or `tiered`."""
        return self.stripe_data.get("billing_scheme", "per_unit")

    @property
    def currency(self):
        """Three-letter ISO currency code."""
        return self.stripe_data.get("currency")

    @property
    def interval(self):
        """The frequency at which a subscription is billed. One of `day`, `week`, `month` or `year`."""
        return self.stripe_data.get("interval")

    @property
    def interval_count(self):
        """The number of intervals between subscription billings."""
        return self.stripe_data.get("interval_count", 1)

    @property
    def nickname(self):
        """A brief description of the plan, hidden from customers."""
        return self.stripe_data.get("nickname")

    @property
    def product(self):
        """The product whose pricing this plan determines."""
        return self.stripe_data.get("product")

    @property
    def tiers(self):
        """Each element represents a pricing tier."""
        return self.stripe_data.get("tiers", [])

    @property
    def tiers_mode(self):
        """Defines if the tiering price should be `graduated` or `volume` based."""
        return self.stripe_data.get("tiers_mode")

    @property
    def transform_usage(self):
        """Apply a transformation to the reported usage or set quantity."""
        return self.stripe_data.get("transform_usage")

    @property
    def trial_period_days(self):
        """Number of trial period days granted when subscribing a customer to this plan."""
        return self.stripe_data.get("trial_period_days")

    @property
    def usage_type(self):
        """Configures how the quantity per period should be determined."""
        return self.stripe_data.get("usage_type", "licensed")

    @classmethod
    def get_or_create(cls, **kwargs):
        """Get or create a Plan."""

        try:
            return cls.objects.get(id=kwargs["id"]), False
        except cls.DoesNotExist:
            return cls.create(**kwargs), True

    @classmethod
    def create(cls, **kwargs):
        # A few minor things are changed in the api-version of the create call
        api_kwargs = kwargs.copy()
        api_kwargs["amount"] = int(api_kwargs["amount"] * 100)

        if isinstance(api_kwargs.get("product"), StripeModel):
            api_kwargs["product"] = api_kwargs["product"].id

        stripe_plan = cls._api_create(**api_kwargs)
        api_key = api_kwargs.get("api_key") or djstripe_settings.STRIPE_SECRET_KEY
        plan = cls.sync_from_stripe_data(stripe_plan, api_key=api_key)

        return plan

    def __str__(self):
        product = self.product
<<<<<<< HEAD
        if product and isinstance(product, dict) and product.get('name'):
            name = product.get('name')
=======
        if product and isinstance(product, dict) and product.get("name"):
            name = product.get("name")
>>>>>>> aa88816e
            return f"{self.human_readable_price} for {name}"
        return self.human_readable_price

    @property
    def amount_in_cents(self):
        return int(self.amount * 100)

    @property
    def human_readable_price(self) -> str:
        if self.billing_scheme == "per_unit":
            unit_amount = self.amount
            amount = get_friendly_currency_amount(unit_amount, self.currency)
        else:
            # tiered billing scheme
            tiers = self.tiers
            if not tiers:
                amount = "Tiered pricing"
            else:
                tier_1 = tiers[0]
                flat_amount_tier_1 = tier_1.get("flat_amount")
                unit_amount_tier_1 = tier_1.get("unit_amount", 0)
                formatted_unit_amount_tier_1 = get_friendly_currency_amount(
                    unit_amount_tier_1 / 100, self.currency
                )
                amount = f"Starts at {formatted_unit_amount_tier_1} per unit"

                if flat_amount_tier_1 is not None:
                    formatted_flat_amount_tier_1 = get_friendly_currency_amount(
                        flat_amount_tier_1 / 100, self.currency
                    )
                    amount = f"{amount} + {formatted_flat_amount_tier_1}"

        format_args = {"amount": amount}

        interval_count = self.interval_count
        if interval_count == 1:
            interval = {
                "day": _("day"),
                "week": _("week"),
                "month": _("month"),
                "year": _("year"),
            }[self.interval]
            template = _("{amount}/{interval}")
            format_args["interval"] = interval
        else:
            interval = {
                "day": _("days"),
                "week": _("weeks"),
                "month": _("months"),
                "year": _("years"),
            }[self.interval]
            template = _("{amount} / every {interval_count} {interval}")
            format_args["interval"] = interval
            format_args["interval_count"] = interval_count

        return str(format_lazy(template, **format_args))


class Subscription(StripeModel):
    """
    Subscriptions allow you to charge a customer's card on a recurring basis.
    A subscription ties a customer to a particular plan you've created.

    A subscription still in its trial period is ``trialing`` and moves to ``active``
    when the trial period is over.

    When payment to renew the subscription fails, the subscription becomes ``past_due``.
    After Stripe has exhausted all payment retry attempts, the subscription ends up
    with a status of either ``canceled`` or ``unpaid`` depending on your retry settings.

    Note that when a subscription has a status of ``unpaid``, no subsequent invoices
    will be attempted (invoices will be created, but then immediately
    automatically closed.

    Additionally, updating customer card details will not lead to Stripe retrying the
    latest invoice.).
    After receiving updated card details from a customer, you may choose to reopen and
    pay their closed invoices.

    Stripe documentation: https://stripe.com/docs/api?lang=python#subscriptions
    """

    stripe_class = stripe.Subscription
    stripe_dashboard_item_name = "subscriptions"

    customer = StripeForeignKey(
        "Customer",
        on_delete=models.CASCADE,
        related_name="subscriptions",
        help_text="The customer associated with this subscription.",
    )

    objects = SubscriptionManager()

    # Properties for Subscription model fields
    @property
    def application_fee_percent(self):
        """A non-negative decimal between 0 and 100, with at most two decimal places."""
        return self.stripe_data.get("application_fee_percent")

    @property
    def automatic_tax(self):
        """Automatic tax settings for this subscription."""
        return self.stripe_data.get("automatic_tax", {})

    @property
    def billing_cycle_anchor(self):
        """Determines the date of the first full invoice."""
        return self.stripe_data.get("billing_cycle_anchor")

    @property
    def billing_thresholds(self):
        """Define thresholds at which an invoice will be sent."""
        return self.stripe_data.get("billing_thresholds")

    @property
    def cancel_at(self):
        """A date in the future at which the subscription will automatically get canceled."""
        return self.stripe_data.get("cancel_at")

    @property
    def cancel_at_period_end(self):
        """If the subscription has been canceled with the at_period_end flag set to true."""
        return self.stripe_data.get("cancel_at_period_end", False)

    @property
    def canceled_at(self):
        """If the subscription has been canceled, the date of that cancellation."""
        return self.stripe_data.get("canceled_at")

    @property
    def collection_method(self):
        """Either charge_automatically, or send_invoice."""
        return self.stripe_data.get("collection_method", "charge_automatically")

    @property
    def current_period_end(self):
        """End of the current period that the subscription has been invoiced for."""
        return self.stripe_data.get("current_period_end")

    @property
    def current_period_start(self):
        """Start of the current period that the subscription has been invoiced for."""
        return self.stripe_data.get("current_period_start")

    @property
    def days_until_due(self):
        """Number of days a customer has to pay invoices generated by this subscription."""
        return self.stripe_data.get("days_until_due")

    @property
    def default_payment_method(self):
        """ID of the default payment method for the subscription."""
        return self.stripe_data.get("default_payment_method")

    @property
    def default_source(self):
        """ID of the default payment source for the subscription."""
        return self.stripe_data.get("default_source")

    @property
    def default_tax_rates(self):
        """The tax rates that will apply to any subscription item that does not have tax_rates set."""
        return self.stripe_data.get("default_tax_rates", [])

    @property
    def discount(self):
        """Describes the current discount applied to this subscription, if there is one."""
        return self.stripe_data.get("discount")

    @property
    def ended_at(self):
        """If the subscription has ended, the date the subscription ended."""
        return self.stripe_data.get("ended_at")

    @property
    def items(self):
        """List of subscription items, each with an attached price."""
        return self.stripe_data.get("items", {})

    @property
    def latest_invoice(self):
        """The most recent invoice this subscription has generated."""
        return self.stripe_data.get("latest_invoice")

    @property
    def next_pending_invoice_item_invoice(self):
        """Specifies the date on which the next invoice will be generated."""
        return self.stripe_data.get("next_pending_invoice_item_invoice")

    @property
    def pause_collection(self):
        """If specified, payment collection for this subscription will be paused."""
        return self.stripe_data.get("pause_collection")

    @property
    def payment_settings(self):
        """Payment settings passed on to invoices created by the subscription."""
        return self.stripe_data.get("payment_settings", {})

    @property
    def pending_invoice_item_interval(self):
        """Specifies an interval for how often to invoice for any pending invoice items."""
        return self.stripe_data.get("pending_invoice_item_interval")

    @property
    def pending_setup_intent(self):
        """ID of a setup intent for this subscription if one exists."""
        return self.stripe_data.get("pending_setup_intent")

    @property
    def pending_update(self):
        """If specified, pending updates that will be applied to the subscription."""
        return self.stripe_data.get("pending_update")

    @property
    def plan(self):
        """The plan the customer is subscribed to. Only set if single plan."""
        return self.stripe_data.get("plan")

    @property
    def quantity(self):
        """The quantity of the plan to which the customer is subscribed."""
        return self.stripe_data.get("quantity")

    @property
    def schedule(self):
        """The schedule attached to the subscription."""
        return self.stripe_data.get("schedule")

    @property
    def start_date(self):
        """Date when the subscription was created."""
        return self.stripe_data.get("start_date")

    @property
    def status(self):
        """The status of this subscription."""
        return self.stripe_data.get("status")

    @property
    def test_clock(self):
        """ID of the test clock this subscription belongs to."""
        return self.stripe_data.get("test_clock")

    @property
    def transfer_data(self):
        """The account (if any) the subscription's payments will be attributed to."""
        return self.stripe_data.get("transfer_data")

    @property
    def trial_end(self):
        """If the subscription has a trial, the end of that trial."""
        return self.stripe_data.get("trial_end")

    @property
    def trial_start(self):
        """If the subscription has a trial, the beginning of that trial."""
        return self.stripe_data.get("trial_start")

    @classmethod
    def api_list(cls, api_key=djstripe_settings.STRIPE_SECRET_KEY, **kwargs):
        """
        Call the stripe API's list operation for this model.
        :param api_key: The api key to use for this request. \
            Defaults to djstripe_settings.STRIPE_SECRET_KEY.
        :type api_key: string
        See Stripe documentation for accepted kwargs for each object.
        :returns: an iterator over all items in the query
        """
        # Update kwargs with `expand` param
        kwargs = cls.get_expand_params(api_key, **kwargs)

        if not kwargs.get("status"):
            # special case: https://stripe.com/docs/api/subscriptions/list#list_subscriptions-status
            # See Issue: https://github.com/dj-stripe/dj-stripe/issues/1763
            kwargs["status"] = "all"
        return super().api_list(api_key=api_key, **kwargs)

    def update(self, plan: Union[StripeModel, str] = None, **kwargs):
        """
        See `Customer.subscribe() <#djstripe.models.Customer.subscribe>`__

        :param plan: The plan to which to subscribe the customer.
        :type plan: Plan or string (plan ID)

        .. important:: Updating a subscription by changing the plan or quantity \
            creates a new ``Subscription`` in \
            Stripe (and dj-stripe).
        """

        # Convert Plan to id
        if plan is not None and isinstance(plan, StripeModel):
            plan = plan.id

        stripe_subscription = self._api_update(plan=plan, **kwargs)

        api_key = kwargs.get("api_key") or self.default_api_key
        return Subscription.sync_from_stripe_data(stripe_subscription, api_key=api_key)

    def extend(self, delta):
        """
        Extends this subscription by the provided delta.

        :param delta: The timedelta by which to extend this subscription.
        :type delta: timedelta
        """

        if delta.total_seconds() < 0:
            raise ValueError("delta must be a positive timedelta.")

        if self.trial_end is not None and self.trial_end > timezone.now():
            period_end = self.trial_end
        else:
            period_end = self.current_period_end

        period_end += delta

        return self.update(proration_behavior="none", trial_end=period_end)

    def cancel(self, at_period_end: bool = False, **kwargs):
        """
        Cancels this subscription. If you set the at_period_end parameter to true,
        the subscription will remain active until the end of the period, at which point
        it will be canceled and not renewed. By default, the subscription is terminated
        immediately. In either case, the customer will not be charged again for
        the subscription. Note, however, that any pending invoice items or metered
        usage will still be charged at the end of the period unless manually
        deleted.

        Depending on how `proration_behavior` is set, any pending prorations will
        also be left in place and collected at the end of the period.
        However, if the subscription is set to cancel immediately, you can pass the
        `prorate` and `invoice_now` flags in `kwargs` to configure how the pending
        metered usage is invoiced and how proration must work.

        By default, all unpaid invoices for the customer will be closed upon
        subscription cancellation. We do this in order to prevent unexpected payment
        retries once the customer has canceled a subscription. However, you can
        reopen the invoices manually after subscription cancellation to have us proceed
        with automatic retries, or you could even re-attempt payment yourself on all
        unpaid invoices before allowing the customer to cancel the
        subscription at all.

        :param at_period_end: A flag that if set to true will delay the cancellation \
            of the subscription until the end of the current period. Default is False.
        :type at_period_end: boolean

        .. important:: If a subscription is canceled during a trial period, \
        the ``at_period_end`` flag will be overridden to False so that the trial ends \
        immediately and the customer's card isn't charged.
        """

        # If plan has trial days and customer cancels before
        # trial period ends, then end subscription now,
        # i.e. at_period_end=False
        if self.trial_end and self.trial_end > timezone.now():
            at_period_end = False

        if at_period_end:
            stripe_subscription = self._api_update(cancel_at_period_end=True, **kwargs)
        else:
            try:
                stripe_subscription = self._api_delete(**kwargs)
            except InvalidRequestError as exc:
                if "No such subscription:" in str(exc):
                    # cancel() works by deleting the subscription. The object still
                    # exists in Stripe however, and can still be retrieved.
                    # If the subscription was already canceled (status=canceled),
                    # that api_retrieve() call will fail with "No such subscription".
                    # However, this may also happen if the subscription legitimately
                    # does not exist, in which case the following line will re-raise.
                    stripe_subscription = self.api_retrieve()
                else:
                    raise

        return Subscription.sync_from_stripe_data(
            stripe_subscription, api_key=self.default_api_key
        )

    def reactivate(self):
        """
        Reactivates this subscription.

        If a customer's subscription is canceled with ``at_period_end`` set to True and
        it has not yet reached the end of the billing period, it can be reactivated.
        Subscriptions canceled immediately cannot be reactivated.
        (Source: https://stripe.com/docs/billing/subscriptions/cancel)

        .. warning:: Reactivating a fully canceled Subscription will fail silently. \
        Be sure to check the returned Subscription's status.
        """
        if not self.plan:
            return None
        stripe_subscription = self.api_retrieve()
        stripe_subscription.plan = self.plan.id
        stripe_subscription.cancel_at_period_end = False

        return Subscription.sync_from_stripe_data(stripe_subscription.save())

    def is_period_current(self):
        """
        Returns True if this subscription's period is current, false otherwise.
        """

        return self.current_period_end > timezone.now() or (
            self.trial_end and self.trial_end > timezone.now()
        )

    def is_status_current(self):
        """
        Returns True if this subscription's status is current (active or trialing),
        false otherwise.
        """

        return self.status in ("trialing", "active")

    def is_status_temporarily_current(self):
        """
        A status is temporarily current when the subscription is canceled with the
        ``at_period_end`` flag.
        The subscription is still active, but is technically canceled and we're just
        waiting for it to run out.

        You could use this method to give customers limited service after they've
        canceled. For example, a video on demand service could only allow customers
        to download their libraries and do nothing else when their
        subscription is temporarily current.
        """

        return (
            self.canceled_at
            and self.cancel_at_period_end
            and timezone.now() < self.current_period_end
        )

    def is_valid(self):
        """
        Returns True if this subscription's status and period are current,
        false otherwise.
        """

        if not self.is_status_current():
            return False

        if not self.is_period_current():
            return False

        return True

    def _attach_objects_post_save_hook(
        self,
        cls,
        data,
        api_key=djstripe_settings.STRIPE_SECRET_KEY,
        pending_relations=None,
    ):
        super()._attach_objects_post_save_hook(
            cls, data, api_key=api_key, pending_relations=pending_relations
        )

        cls._stripe_object_to_subscription_items(
            target_cls=SubscriptionItem, data=data, subscription=self, api_key=api_key
        )

        cls._stripe_object_to_default_tax_rates(
            target_cls=TaxRate, data=data, api_key=api_key
        )


class SubscriptionItem(StripeModel):
    """
    Subscription items allow you to create customer subscriptions
    with more than one plan, making it easy to represent complex billing relationships.

    Stripe documentation: https://stripe.com/docs/api?lang=python#subscription_items
    """

    stripe_class = stripe.SubscriptionItem

    # Fields converted to properties - see below
    plan = models.ForeignKey(
        "Plan",
        on_delete=models.CASCADE,
        related_name="subscription_items",
        help_text="The plan the customer is subscribed to.",
    )
    price = models.ForeignKey(
        "Price",
        null=True,
        blank=True,
        on_delete=models.CASCADE,
        related_name="subscription_items",
        help_text="The price the customer is subscribed to.",
    )
    # Other fields converted to properties - see below
    subscription = StripeForeignKey(
        "Subscription",
        on_delete=models.CASCADE,
        related_name="items",
        help_text="The subscription this subscription item belongs to.",
    )
    tax_rates = models.ManyToManyField(
        "TaxRate",
        # explicitly specify the joining table name as though the joining model
        # was defined with through="DjstripeSubscriptionItemTaxRate"
        db_table="djstripe_djstripesubscriptionitemtaxrate",
        related_name="+",
        blank=True,
        help_text=(
            "The tax rates which apply to this subscription_item. When set, "
            "the default_tax_rates on the subscription do not apply to this "
            "subscription_item."
        ),
    )

    # Properties replacing field definitions
    @property
    def billing_thresholds(self):
        """Define thresholds at which an invoice will be sent, and the related subscription advanced to a new billing period."""
        return self.stripe_data.get("billing_thresholds")

    @property
    def proration_behavior(self):
        """Determines how to handle prorations when the billing cycle changes."""
        return self.stripe_data.get("proration_behavior", "create_prorations")

    @property
    def proration_date(self):
        """If set, the proration will be calculated as though the subscription was updated at the given time."""
        return self.stripe_data.get("proration_date")

    @property
    def quantity(self):
        """The quantity of the plan to which the customer should be subscribed."""
        return self.stripe_data.get("quantity")

    def _attach_objects_post_save_hook(
        self,
        cls,
        data,
        api_key=djstripe_settings.STRIPE_SECRET_KEY,
        pending_relations=None,
    ):
        super()._attach_objects_post_save_hook(
            cls, data, api_key=api_key, pending_relations=pending_relations
        )

        self.tax_rates.set(
            cls._stripe_object_to_tax_rates(
                target_cls=TaxRate, data=data, api_key=api_key
            )
        )


class SubscriptionSchedule(StripeModel):
    """
    Subscription schedules allow you to create and manage the lifecycle
    of a subscription by predefining expected changes.

    Stripe documentation: https://stripe.com/docs/api/subscription_schedules?lang=python
    """

    stripe_class = stripe.SubscriptionSchedule
    stripe_dashboard_item_name = "subscription_schedules"

    canceled_at = StripeDateTimeField(
        null=True,
        blank=True,
        help_text="Time at which the subscription schedule was canceled.",
    )
    completed_at = StripeDateTimeField(
        null=True,
        blank=True,
        help_text="Time at which the subscription schedule was completed.",
    )
    current_phase = JSONField(
        null=True,
        blank=True,
        help_text=(
            "Object representing the start and end dates for the "
            "current phase of the subscription schedule, if it is `active`."
        ),
    )
    customer = models.ForeignKey(
        "Customer",
        on_delete=models.CASCADE,
        related_name="schedules",
        help_text="The customer who owns the subscription schedule.",
    )
    default_settings = JSONField(
        null=True,
        blank=True,
        help_text="Object representing the subscription schedule's default settings.",
    )
    end_behavior = StripeEnumField(
        enum=enums.SubscriptionScheduleEndBehavior,
        help_text=(
            "Behavior of the subscription schedule and underlying "
            "subscription when it ends."
        ),
    )
    phases = JSONField(
        null=True,
        blank=True,
        help_text="Configuration for the subscription schedule's phases.",
    )
    released_at = StripeDateTimeField(
        null=True,
        blank=True,
        help_text="Time at which the subscription schedule was released.",
    )
    released_subscription = models.ForeignKey(
        "Subscription",
        null=True,
        blank=True,
        on_delete=models.SET_NULL,
        related_name="released_schedules",
        help_text=(
            "The subscription once managed by this subscription schedule "
            "(if it is released)."
        ),
    )
    status = StripeEnumField(
        enum=enums.SubscriptionScheduleStatus,
        help_text=(
            "The present status of the subscription schedule. Possible "
            "values are `not_started`, `active`, `completed`, `released`, and "
            "`canceled`."
        ),
    )
    subscription = models.ForeignKey(
        "Subscription",
        null=True,
        blank=True,
        on_delete=models.SET_NULL,
        related_name="subscriptions",
        help_text="ID of the subscription managed by the subscription schedule.",
    )

    def release(self, api_key=None, stripe_account=None, **kwargs):
        """
        Releases the subscription schedule immediately, which will stop scheduling
        of its phases, but leave any existing subscription in place.
        A schedule can only be released if its status is not_started or active.
        If the subscription schedule is currently associated with a subscription,
        releasing it will remove its subscription property and set the subscription’s
        ID to the released_subscription property
        and returns the Released SubscriptionSchedule.
        :param api_key: The api key to use for this request.
            Defaults to djstripe_settings.STRIPE_SECRET_KEY.
        :type api_key: string
        :param stripe_account: The optional connected account \
            for which this request is being made.
        :type stripe_account: string
        """

        api_key = api_key or self.default_api_key

        # Prefer passed in stripe_account if set.
        if not stripe_account:
            stripe_account = self._get_stripe_account_id(api_key)

        stripe_subscription_schedule = self.stripe_class.release(
            self.id,
            api_key=api_key,
            stripe_account=stripe_account,
            stripe_version=djstripe_settings.STRIPE_API_VERSION,
            **kwargs,
        )

        return SubscriptionSchedule.sync_from_stripe_data(stripe_subscription_schedule)

    def cancel(self, api_key=None, stripe_account=None, **kwargs):
        """
        Cancels a subscription schedule and its associated subscription immediately
        (if the subscription schedule has an active subscription). A subscription schedule can only be canceled if its status is not_started or active
        and returns the Canceled SubscriptionSchedule.
        :param api_key: The api key to use for this request.
            Defaults to djstripe_settings.STRIPE_SECRET_KEY.
        :type api_key: string
        :param stripe_account: The optional connected account \
            for which this request is being made.
        :type stripe_account: string
        """

        api_key = api_key or self.default_api_key

        # Prefer passed in stripe_account if set.
        if not stripe_account:
            stripe_account = self._get_stripe_account_id(api_key)

        stripe_subscription_schedule = self.stripe_class.cancel(
            self.id,
            api_key=api_key,
            stripe_account=stripe_account,
            stripe_version=djstripe_settings.STRIPE_API_VERSION,
            **kwargs,
        )

        return SubscriptionSchedule.sync_from_stripe_data(stripe_subscription_schedule)

    def update(self, api_key=None, stripe_account=None, **kwargs):
        """
        Updates an existing subscription schedule
        and returns the updated SubscriptionSchedule.
        :param api_key: The api key to use for this request.
            Defaults to djstripe_settings.STRIPE_SECRET_KEY.
        :type api_key: string
        :param stripe_account: The optional connected account \
            for which this request is being made.
        :type stripe_account: string
        """
        stripe_subscription_schedule = self._api_update(
            api_key=api_key, stripe_account=stripe_account, **kwargs
        )
        return SubscriptionSchedule.sync_from_stripe_data(stripe_subscription_schedule)


class ShippingRate(StripeModel):
    """
    Shipping rates describe the price of shipping presented
    to your customers and can be applied to Checkout Sessions
    to collect shipping costs.

    Stripe documentation: https://stripe.com/docs/api/shipping_rates
    """

    stripe_class = stripe.ShippingRate
    stripe_dashboard_item_name = "shipping-rates"
    description = None

    # Foreign key remains as model field
    tax_code = StripeForeignKey(
        "TaxCode",
        null=True,
        blank=True,
        on_delete=models.CASCADE,
        help_text="The shipping tax code",
    )

    # Properties replacing field definitions
    @property
    def active(self):
        """Whether the shipping rate can be used for new purchases. Defaults to true."""
        return self.stripe_data.get("active", True)

    @property
    def display_name(self):
        """The name of the shipping rate, meant to be displayable to the customer. This will appear on CheckoutSessions."""
        return self.stripe_data.get("display_name", "")

    @property
    def fixed_amount(self):
        """Describes a fixed amount to charge for shipping. Must be present if type is fixed_amount."""
        return self.stripe_data.get("fixed_amount", {})

    @property
    def type(self):
        """The type of calculation to use on the shipping rate. Can only be fixed_amount for now."""
        return self.stripe_data.get("type", "fixed_amount")

    @property
    def delivery_estimate(self):
        """The estimated range for how long shipping will take, meant to be displayable to the customer. This will appear on CheckoutSessions."""
        return self.stripe_data.get("delivery_estimate")

    @property
    def tax_behavior(self):
        """Specifies whether the rate is considered inclusive of taxes or exclusive of taxes."""
        return self.stripe_data.get("tax_behavior")

    class Meta(StripeModel.Meta):
        verbose_name = "Shipping Rate"

    def __str__(self):
        fixed_amount = self.fixed_amount or {}
        amount_value = fixed_amount.get("amount")
        currency = fixed_amount.get("currency")
<<<<<<< HEAD
        
=======

>>>>>>> aa88816e
        if amount_value is not None and currency:
            amount = get_friendly_currency_amount(amount_value / 100, currency)
        else:
            amount = "N/A"
<<<<<<< HEAD
        
=======

>>>>>>> aa88816e
        if self.active:
            return f"{self.display_name} - {amount} (Active)"
        return f"{self.display_name} - {amount} (Archived)"


class TaxCode(StripeModel):
    """
    Tax codes classify goods and services for tax purposes.

    Stripe documentation: https://stripe.com/docs/api/tax_codes
    """

    stripe_class = stripe.TaxCode
    metadata = None

    # Properties replacing field definitions
    @property
    def name(self):
        """A short name for the tax code."""
        return self.stripe_data.get("name", "")

    class Meta(StripeModel.Meta):
        verbose_name = "Tax Code"

    def __str__(self):
        return f"{self.name}: {self.id}"

    @classmethod
    def _find_owner_account(cls, data, api_key=djstripe_settings.STRIPE_SECRET_KEY):
        # Tax Codes do not belong to any Stripe Account
        pass


class TaxId(StripeModel):
    """
    Add one or multiple tax IDs to a customer.
    A customer's tax IDs are displayed on invoices and
    credit notes issued for the customer.

    Stripe documentation: https://stripe.com/docs/api/customer_tax_ids?lang=python
    """

    stripe_class = stripe.TaxId
    description = None
    metadata = None

    # Foreign key remains as model field
    customer = StripeForeignKey(
        "djstripe.customer",
        on_delete=models.CASCADE,
        null=True,
        blank=True,
        related_name="tax_ids",
    )

    # Properties replacing field definitions
    @property
    def country(self):
        """Two-letter ISO code representing the country of the tax ID."""
        return self.stripe_data.get("country", "")

    @property
    def type(self):
        """The type of tax ID."""
        return self.stripe_data.get("type")

    @property
    def value(self):
        """Value of the tax ID."""
        return self.stripe_data.get("value", "")

    def __str__(self):
        return f"{enums.TaxIdType.humanize(self.type)} {self.value}"

    class Meta(StripeModel.Meta):
        verbose_name = "Tax ID"

    @property
    def verification(self) -> dict | None:
        return self.stripe_data.get("verification", None)


class TaxRate(StripeModel):
    """
    Tax rates can be applied to invoices and subscriptions to collect tax.

    Stripe documentation: https://stripe.com/docs/api/tax_rates?lang=python
    """

    stripe_class = stripe.TaxRate
    stripe_dashboard_item_name = "tax-rates"

    # Properties replacing field definitions
    @property
    def active(self):
        """Defaults to true. When set to false, this tax rate cannot be applied to objects in the API, but will still be applied to subscriptions and invoices that already have it set."""
        return self.stripe_data.get("active", True)

    @property
    def country(self):
        """Two-letter country code."""
        return self.stripe_data.get("country", "")

    @property
    def display_name(self):
        """The display name of the tax rates as it will appear to your customer on their receipt email, PDF, and the hosted invoice page."""
        return self.stripe_data.get("display_name", "")

    @property
    def inclusive(self):
        """This specifies if the tax rate is inclusive or exclusive."""
        return self.stripe_data.get("inclusive", False)

    @property
    def jurisdiction(self):
        """The jurisdiction for the tax rate."""
        return self.stripe_data.get("jurisdiction", "")

    @property
    def percentage(self):
        """This represents the tax rate percent out of 100."""
        return self.stripe_data.get("percentage", 0.0)

    @property
    def state(self):
        """ISO 3166-2 subdivision code, without country prefix."""
        return self.stripe_data.get("state", "")

    @property
    def tax_type(self):
        """The high-level tax type, such as vat, gst, sales_tax or custom."""
        return self.stripe_data.get("tax_type", "")

    def __str__(self):
        return f"{self.display_name} at {self.percentage}%"

    class Meta(StripeModel.Meta):
        verbose_name = "Tax Rate"<|MERGE_RESOLUTION|>--- conflicted
+++ resolved
@@ -1113,13 +1113,8 @@
 
     def __str__(self):
         product = self.product
-<<<<<<< HEAD
-        if product and isinstance(product, dict) and product.get('name'):
-            name = product.get('name')
-=======
         if product and isinstance(product, dict) and product.get("name"):
             name = product.get("name")
->>>>>>> aa88816e
             return f"{self.human_readable_price} for {name}"
         return self.human_readable_price
 
@@ -1899,20 +1894,12 @@
         fixed_amount = self.fixed_amount or {}
         amount_value = fixed_amount.get("amount")
         currency = fixed_amount.get("currency")
-<<<<<<< HEAD
-        
-=======
-
->>>>>>> aa88816e
+
         if amount_value is not None and currency:
             amount = get_friendly_currency_amount(amount_value / 100, currency)
         else:
             amount = "N/A"
-<<<<<<< HEAD
-        
-=======
-
->>>>>>> aa88816e
+
         if self.active:
             return f"{self.display_name} - {amount} (Active)"
         return f"{self.display_name} - {amount} (Archived)"
