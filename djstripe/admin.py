--- conflicted
+++ resolved
@@ -207,12 +207,7 @@
 class AccountAdmin(StripeModelAdmin):
     list_display = ("business_url", "country", "default_currency")
     list_filter = ("details_submitted",)
-<<<<<<< HEAD
-    search_fields = ("business_name", "display_name", "business_url")
-=======
     search_fields = ("settings", "business_profile")
-    raw_id_fields = ("branding_icon",)
->>>>>>> fcf49edc
 
 
 @admin.register(models.Charge)
