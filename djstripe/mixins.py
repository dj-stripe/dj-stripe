# -*- coding: utf-8 -*-
"""
.. module:: dj-stripe.mixins
   :synopsis: dj-stripe Mixins.

.. moduleauthor:: Daniel Greenfield (@pydanny)

"""

from __future__ import unicode_literals

from django.conf import settings
from django.contrib import messages
from django.shortcuts import redirect

<<<<<<< HEAD
from .models import Customer, Subscription
from . import settings as app_settings
from .utils import user_has_active_subscription

ERROR_MSG = (
                "SubscriptionPaymentRequiredMixin requires the user be"
                "authenticated before use. Please use django-braces'"
                "LoginRequiredMixin."
            )
=======
from . import settings as djstripe_settings
from .models import Customer, CurrentSubscription
from .utils import subscriber_has_active_subscription
>>>>>>> 43c57830


class SubscriptionPaymentRequiredMixin(object):
    """
    Checks if the subscriber has an active subscription. If not, redirect to
    the subscription page.
    """

    def dispatch(self, request, *args, **kwargs):
        if not subscriber_has_active_subscription(djstripe_settings.subscriber_request_callback(request)):
            message = "Your account is inactive. Please renew your subscription"
            messages.info(request, message, fail_silently=True)
            return redirect("djstripe:subscribe")

        return super(SubscriptionPaymentRequiredMixin, self).dispatch(request, *args, **kwargs)


class PaymentsContextMixin(object):
    """Adds plan context to a view."""

    def get_context_data(self, **kwargs):
        context = super(PaymentsContextMixin, self).get_context_data(**kwargs)
        context.update({
            "STRIPE_PUBLIC_KEY": settings.STRIPE_PUBLIC_KEY,
            "PLAN_CHOICES": djstripe_settings.PLAN_CHOICES,
            "PLAN_LIST": djstripe_settings.PLAN_LIST,
            "PAYMENT_PLANS": djstripe_settings.PAYMENTS_PLANS
        })
        return context


class SubscriptionMixin(PaymentsContextMixin):
    """Adds customer subscription context to a view."""

    def get_context_data(self, *args, **kwargs):
        context = super(SubscriptionMixin, self).get_context_data(**kwargs)
<<<<<<< HEAD
        context['is_plans_plural'] = bool(len(app_settings.PLAN_CHOICES) > 1)
        context['customer'], created = Customer.get_or_create(self.request.user)
        context['Subscription'] = Subscription
=======
        context['is_plans_plural'] = bool(len(djstripe_settings.PLAN_CHOICES) > 1)
        context['customer'], created = Customer.get_or_create(
            subscriber=djstripe_settings.subscriber_request_callback(self.request))
        context['CurrentSubscription'] = CurrentSubscription
>>>>>>> 43c57830
        return context<|MERGE_RESOLUTION|>--- conflicted
+++ resolved
@@ -13,21 +13,9 @@
 from django.contrib import messages
 from django.shortcuts import redirect
 
-<<<<<<< HEAD
+from . import settings as djstripe_settings
 from .models import Customer, Subscription
-from . import settings as app_settings
-from .utils import user_has_active_subscription
-
-ERROR_MSG = (
-                "SubscriptionPaymentRequiredMixin requires the user be"
-                "authenticated before use. Please use django-braces'"
-                "LoginRequiredMixin."
-            )
-=======
-from . import settings as djstripe_settings
-from .models import Customer, CurrentSubscription
 from .utils import subscriber_has_active_subscription
->>>>>>> 43c57830
 
 
 class SubscriptionPaymentRequiredMixin(object):
@@ -64,14 +52,10 @@
 
     def get_context_data(self, *args, **kwargs):
         context = super(SubscriptionMixin, self).get_context_data(**kwargs)
-<<<<<<< HEAD
-        context['is_plans_plural'] = bool(len(app_settings.PLAN_CHOICES) > 1)
-        context['customer'], created = Customer.get_or_create(self.request.user)
-        context['Subscription'] = Subscription
-=======
         context['is_plans_plural'] = bool(len(djstripe_settings.PLAN_CHOICES) > 1)
         context['customer'], created = Customer.get_or_create(
             subscriber=djstripe_settings.subscriber_request_callback(self.request))
-        context['CurrentSubscription'] = CurrentSubscription
->>>>>>> 43c57830
+        # Add context variables for both the old CurrentSubscription model and the new Subscription model.
+        context['CurrentSubscription'] = Subscription
+        context['Subscription'] = Subscription
         return context