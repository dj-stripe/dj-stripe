# -*- coding: utf-8 -*-
from __future__ import unicode_literals

from collections import OrderedDict
import sys

from django.conf import settings
from django.core.exceptions import ImproperlyConfigured

PY3 = sys.version > "3"

USE_TZ = settings.USE_TZ

subscriber_request_callback = getattr(settings, "DJSTRIPE_SUBSCRIBER_MODEL_REQUEST_CALLBACK", (lambda request: request.user))

INVOICE_FROM_EMAIL = getattr(settings, "DJSTRIPE_INVOICE_FROM_EMAIL", "billing@example.com")
PAYMENTS_PLANS = getattr(settings, "DJSTRIPE_PLANS", {})


# Sort the PAYMENT_PLANS dictionary ascending by price.
PAYMENT_PLANS = OrderedDict(sorted(PAYMENTS_PLANS.items(), key=lambda t: t[1]['price']))
PLAN_CHOICES = [(plan, PAYMENTS_PLANS[plan].get("name", plan)) for plan in PAYMENTS_PLANS]


def plan_from_stripe_id(stripe_id):
    payment_plans = getattr(settings, "DJSTRIPE_PLANS", {})
    plan_id = None

    for key in payment_plans.keys():
        if payment_plans[key].get("stripe_plan_id") == stripe_id:
            plan_id = key

    return plan_id


def _check_subscriber_for_email_address(subscriber_model, message):
    """Ensure the custom model has an ``email`` field or property."""

    if ("email" not in subscriber_model._meta.get_all_field_names()) and not hasattr(subscriber_model, 'email'):
        raise ImproperlyConfigured(message)


def get_subscriber_model():
    """
    Users have the option of specifying a custom subscriber model via the
    DJSTRIPE_SUBSCRIBER_MODEL setting.

    This method attempts to pull that model from settings, and falls back to
    AUTH_USER_MODEL if DJSTRIPE_SUBSCRIBER_MODEL is not set.

    Note: Django 1.4 support was dropped in #107
          https://github.com/pydanny/dj-stripe/pull/107

    Returns the subscriber model that is active in this project.
    """

    SUBSCRIBER_MODEL = getattr(settings, "DJSTRIPE_SUBSCRIBER_MODEL", None)

    # Check if a subscriber model is specified. If not, fall back and exit.
    if not SUBSCRIBER_MODEL:
        from django.contrib.auth import get_user_model
        subscriber_model = get_user_model()
        _check_subscriber_for_email_address(subscriber_model, "The customer user model must have an email attribute.")

        return subscriber_model

    subscriber_model = None

    # Attempt a Django 1.7 app lookup first
    try:
        from django.apps import apps as django_apps
    except ImportError:
        # Attempt to pull the model Django 1.5/1.6 style
        try:
            app_label, model_name = SUBSCRIBER_MODEL.split('.')
        except ValueError:
            raise ImproperlyConfigured("DJSTRIPE_SUBSCRIBER_MODEL must be of the form 'app_label.model_name'.")

        from django.db.models import get_model
        subscriber_model = get_model(app_label, model_name)
        if subscriber_model is None:
            raise ImproperlyConfigured("DJSTRIPE_SUBSCRIBER_MODEL refers to model '{model}' that has not been installed.".format(model=SUBSCRIBER_MODEL))
    else:
        # Continue attempting to pull the model Django 1.7 style
        try:
            subscriber_model = django_apps.get_model(SUBSCRIBER_MODEL)
        except ValueError:
            raise ImproperlyConfigured("DJSTRIPE_SUBSCRIBER_MODEL must be of the form 'app_label.model_name'.")
        except LookupError:
            raise ImproperlyConfigured("DJSTRIPE_SUBSCRIBER_MODEL refers to model '{model}' that has not been installed.".format(model=SUBSCRIBER_MODEL))

    _check_subscriber_for_email_address(subscriber_model, "DJSTRIPE_SUBSCRIBER_MODEL must have an email attribute.")

    # Custom user model detected. Make sure the callback is configured.
    if hasattr(settings, "DJSTRIPE_SUBSCRIBER_MODEL_REQUEST_CALLBACK"):
        if not callable(getattr(settings, "DJSTRIPE_SUBSCRIBER_MODEL_REQUEST_CALLBACK")):
            raise ImproperlyConfigured("DJSTRIPE_SUBSCRIBER_MODEL_REQUEST_CALLBACK must be callable.")
    else:
        raise ImproperlyConfigured("DJSTRIPE_SUBSCRIBER_MODEL_REQUEST_CALLBACK must be implemented if a DJSTRIPE_SUBSCRIBER_MODEL is defined.")

    return subscriber_model


<<<<<<< HEAD
def load_path_attr(path):
    i = path.rfind(".")
    module, attr = path[:i], path[i + 1:]
    try:
        mod = importlib.import_module(module)
    except ImportError as e:
        raise ImproperlyConfigured("Error importing %s: '%s'" % (module, e))
    try:
        attr = getattr(mod, attr)
    except AttributeError:
        raise ImproperlyConfigured("Module '%s' does not define a '%s'" % (
            module, attr)
        )
    return attr


STRIPE_PUBLIC_KEY = safe_settings.STRIPE_PUBLIC_KEY
INVOICE_FROM_EMAIL = safe_settings.INVOICE_FROM_EMAIL
PASSWORD_INPUT_RENDER_VALUE = safe_settings.PASSWORD_INPUT_RENDER_VALUE
PASSWORD_MIN_LENGTH = safe_settings.PASSWORD_MIN_LENGTH

PRORATION_POLICY = safe_settings.PRORATION_POLICY
PRORATION_POLICY_FOR_UPGRADES = safe_settings.PRORATION_POLICY_FOR_UPGRADES
CANCELLATION_AT_PERIOD_END = safe_settings.CANCELLATION_AT_PERIOD_END

SEND_INVOICE_RECEIPT_EMAILS = safe_settings.SEND_INVOICE_RECEIPT_EMAILS
CURRENCIES = safe_settings.CURRENCIES

DEFAULT_PLAN = getattr(
    settings,
    "DJSTRIPE_DEFAULT_PLAN",
    None
)

=======




PASSWORD_INPUT_RENDER_VALUE = getattr(settings, 'DJSTRIPE_PASSWORD_INPUT_RENDER_VALUE', False)
PASSWORD_MIN_LENGTH = getattr(settings, 'DJSTRIPE_PASSWORD_MIN_LENGTH', 6)

PRORATION_POLICY = getattr(settings, 'DJSTRIPE_PRORATION_POLICY', False)
PRORATION_POLICY_FOR_UPGRADES = getattr(settings, 'DJSTRIPE_PRORATION_POLICY_FOR_UPGRADES', False)
# TODO - need to find a better way to do this
CANCELLATION_AT_PERIOD_END = not PRORATION_POLICY

SEND_INVOICE_RECEIPT_EMAILS = getattr(settings, "DJSTRIPE_SEND_INVOICE_RECEIPT_EMAILS", True)
CURRENCIES = getattr(settings, "DJSTRIPE_CURRENCIES", (
    ('usd', 'U.S. Dollars',),
    ('gbp', 'Pounds (GBP)',),
    ('eur', 'Euros',))
)

DEFAULT_PLAN = getattr(settings, "DJSTRIPE_DEFAULT_PLAN", None)

PLAN_LIST = []
for p in PAYMENTS_PLANS:
    if PAYMENTS_PLANS[p].get("stripe_plan_id"):
        plan = PAYMENTS_PLANS[p]
        plan['plan'] = p
        PLAN_LIST.append(plan)

>>>>>>> 238dbd58
# Try to find the new settings variable first. If that fails, revert to the
# old variable.
trial_period_for_subscriber_callback = getattr(
    settings,
    "DJSTRIPE_TRIAL_PERIOD_FOR_SUBSCRIBER_CALLBACK",
    getattr(settings, "DJSTRIPE_TRIAL_PERIOD_FOR_USER_CALLBACK", None)
)

DJSTRIPE_WEBHOOK_URL = getattr(settings, "DJSTRIPE_WEBHOOK_URL", r"^webhook/$")<|MERGE_RESOLUTION|>--- conflicted
+++ resolved
@@ -1,7 +1,6 @@
 # -*- coding: utf-8 -*-
 from __future__ import unicode_literals
 
-from collections import OrderedDict
 import sys
 
 from django.conf import settings
@@ -14,23 +13,6 @@
 subscriber_request_callback = getattr(settings, "DJSTRIPE_SUBSCRIBER_MODEL_REQUEST_CALLBACK", (lambda request: request.user))
 
 INVOICE_FROM_EMAIL = getattr(settings, "DJSTRIPE_INVOICE_FROM_EMAIL", "billing@example.com")
-PAYMENTS_PLANS = getattr(settings, "DJSTRIPE_PLANS", {})
-
-
-# Sort the PAYMENT_PLANS dictionary ascending by price.
-PAYMENT_PLANS = OrderedDict(sorted(PAYMENTS_PLANS.items(), key=lambda t: t[1]['price']))
-PLAN_CHOICES = [(plan, PAYMENTS_PLANS[plan].get("name", plan)) for plan in PAYMENTS_PLANS]
-
-
-def plan_from_stripe_id(stripe_id):
-    payment_plans = getattr(settings, "DJSTRIPE_PLANS", {})
-    plan_id = None
-
-    for key in payment_plans.keys():
-        if payment_plans[key].get("stripe_plan_id") == stripe_id:
-            plan_id = key
-
-    return plan_id
 
 
 def _check_subscriber_for_email_address(subscriber_model, message):
@@ -101,46 +83,6 @@
     return subscriber_model
 
 
-<<<<<<< HEAD
-def load_path_attr(path):
-    i = path.rfind(".")
-    module, attr = path[:i], path[i + 1:]
-    try:
-        mod = importlib.import_module(module)
-    except ImportError as e:
-        raise ImproperlyConfigured("Error importing %s: '%s'" % (module, e))
-    try:
-        attr = getattr(mod, attr)
-    except AttributeError:
-        raise ImproperlyConfigured("Module '%s' does not define a '%s'" % (
-            module, attr)
-        )
-    return attr
-
-
-STRIPE_PUBLIC_KEY = safe_settings.STRIPE_PUBLIC_KEY
-INVOICE_FROM_EMAIL = safe_settings.INVOICE_FROM_EMAIL
-PASSWORD_INPUT_RENDER_VALUE = safe_settings.PASSWORD_INPUT_RENDER_VALUE
-PASSWORD_MIN_LENGTH = safe_settings.PASSWORD_MIN_LENGTH
-
-PRORATION_POLICY = safe_settings.PRORATION_POLICY
-PRORATION_POLICY_FOR_UPGRADES = safe_settings.PRORATION_POLICY_FOR_UPGRADES
-CANCELLATION_AT_PERIOD_END = safe_settings.CANCELLATION_AT_PERIOD_END
-
-SEND_INVOICE_RECEIPT_EMAILS = safe_settings.SEND_INVOICE_RECEIPT_EMAILS
-CURRENCIES = safe_settings.CURRENCIES
-
-DEFAULT_PLAN = getattr(
-    settings,
-    "DJSTRIPE_DEFAULT_PLAN",
-    None
-)
-
-=======
-
-
-
-
 PASSWORD_INPUT_RENDER_VALUE = getattr(settings, 'DJSTRIPE_PASSWORD_INPUT_RENDER_VALUE', False)
 PASSWORD_MIN_LENGTH = getattr(settings, 'DJSTRIPE_PASSWORD_MIN_LENGTH', 6)
 
@@ -158,14 +100,6 @@
 
 DEFAULT_PLAN = getattr(settings, "DJSTRIPE_DEFAULT_PLAN", None)
 
-PLAN_LIST = []
-for p in PAYMENTS_PLANS:
-    if PAYMENTS_PLANS[p].get("stripe_plan_id"):
-        plan = PAYMENTS_PLANS[p]
-        plan['plan'] = p
-        PLAN_LIST.append(plan)
-
->>>>>>> 238dbd58
 # Try to find the new settings variable first. If that fails, revert to the
 # old variable.
 trial_period_for_subscriber_callback = getattr(
