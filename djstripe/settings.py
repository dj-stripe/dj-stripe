# -*- coding: utf-8 -*-
from __future__ import unicode_literals

from collections import OrderedDict
import sys

from django.conf import settings
from django.core.exceptions import ImproperlyConfigured

PY3 = sys.version > "3"

USE_TZ = settings.USE_TZ

subscriber_request_callback = getattr(settings, "DJSTRIPE_SUBSCRIBER_MODEL_REQUEST_CALLBACK", (lambda request: request.user))

INVOICE_FROM_EMAIL = getattr(settings, "DJSTRIPE_INVOICE_FROM_EMAIL", "billing@example.com")
PAYMENTS_PLANS = getattr(settings, "DJSTRIPE_PLANS", {})


# Sort the PAYMENT_PLANS dictionary ascending by price.
PAYMENT_PLANS = OrderedDict(sorted(PAYMENTS_PLANS.items(), key=lambda t: t[1]['price']))
PLAN_CHOICES = [(plan, PAYMENTS_PLANS[plan].get("name", plan)) for plan in PAYMENTS_PLANS]


def plan_from_stripe_id(stripe_id):
    payment_plans = getattr(settings, "DJSTRIPE_PLANS", {})
    plan_id = None

    for key in payment_plans.keys():
        if payment_plans[key].get("stripe_plan_id") == stripe_id:
            plan_id = key

    return plan_id


def _check_subscriber_for_email_address(subscriber_model, message):
    """Ensure the custom model has an ``email`` field or property."""

    if ("email" not in subscriber_model._meta.get_all_field_names()) and not hasattr(subscriber_model, 'email'):
        raise ImproperlyConfigured(message)


def get_subscriber_model():
    """
    Users have the option of specifying a custom subscriber model via the
    DJSTRIPE_SUBSCRIBER_MODEL setting.

    This method attempts to pull that model from settings, and falls back to
    AUTH_USER_MODEL if DJSTRIPE_SUBSCRIBER_MODEL is not set.

    Note: Django 1.4 support was dropped in #107
          https://github.com/pydanny/dj-stripe/pull/107

    Returns the subscriber model that is active in this project.
    """

    SUBSCRIBER_MODEL = getattr(settings, "DJSTRIPE_SUBSCRIBER_MODEL", None)

    # Check if a subscriber model is specified. If not, fall back and exit.
    if not SUBSCRIBER_MODEL:
        from django.contrib.auth import get_user_model
        subscriber_model = get_user_model()
        _check_subscriber_for_email_address(subscriber_model, "The customer user model must have an email attribute.")

        return subscriber_model

    subscriber_model = None

    # Attempt a Django 1.7 app lookup first
    try:
        from django.apps import apps as django_apps
    except ImportError:
        # Attempt to pull the model Django 1.5/1.6 style
        try:
            app_label, model_name = SUBSCRIBER_MODEL.split('.')
        except ValueError:
            raise ImproperlyConfigured("DJSTRIPE_SUBSCRIBER_MODEL must be of the form 'app_label.model_name'.")

        from django.db.models import get_model
        subscriber_model = get_model(app_label, model_name)
        if subscriber_model is None:
            raise ImproperlyConfigured("DJSTRIPE_SUBSCRIBER_MODEL refers to model '{model}' that has not been installed.".format(model=SUBSCRIBER_MODEL))
    else:
        # Continue attempting to pull the model Django 1.7 style
        try:
            subscriber_model = django_apps.get_model(SUBSCRIBER_MODEL)
        except ValueError:
            raise ImproperlyConfigured("DJSTRIPE_SUBSCRIBER_MODEL must be of the form 'app_label.model_name'.")
        except LookupError:
            raise ImproperlyConfigured("DJSTRIPE_SUBSCRIBER_MODEL refers to model '{model}' that has not been installed.".format(model=SUBSCRIBER_MODEL))

    _check_subscriber_for_email_address(subscriber_model, "DJSTRIPE_SUBSCRIBER_MODEL must have an email attribute.")

    # Custom user model detected. Make sure the callback is configured.
    if hasattr(settings, "DJSTRIPE_SUBSCRIBER_MODEL_REQUEST_CALLBACK"):
        if not callable(getattr(settings, "DJSTRIPE_SUBSCRIBER_MODEL_REQUEST_CALLBACK")):
            raise ImproperlyConfigured("DJSTRIPE_SUBSCRIBER_MODEL_REQUEST_CALLBACK must be callable.")
    else:
        raise ImproperlyConfigured("DJSTRIPE_SUBSCRIBER_MODEL_REQUEST_CALLBACK must be implemented if a DJSTRIPE_SUBSCRIBER_MODEL is defined.")

    return subscriber_model






PASSWORD_INPUT_RENDER_VALUE = getattr(settings, 'DJSTRIPE_PASSWORD_INPUT_RENDER_VALUE', False)
PASSWORD_MIN_LENGTH = getattr(settings, 'DJSTRIPE_PASSWORD_MIN_LENGTH', 6)

PRORATION_POLICY = getattr(settings, 'DJSTRIPE_PRORATION_POLICY', False)
PRORATION_POLICY_FOR_UPGRADES = getattr(settings, 'DJSTRIPE_PRORATION_POLICY_FOR_UPGRADES', False)
# TODO - need to find a better way to do this
CANCELLATION_AT_PERIOD_END = not PRORATION_POLICY

SEND_INVOICE_RECEIPT_EMAILS = getattr(settings, "DJSTRIPE_SEND_INVOICE_RECEIPT_EMAILS", True)
CURRENCIES = getattr(settings, "DJSTRIPE_CURRENCIES", (
    ('usd', 'U.S. Dollars',),
    ('gbp', 'Pounds (GBP)',),
    ('eur', 'Euros',))
)

DEFAULT_PLAN = getattr(settings, "DJSTRIPE_DEFAULT_PLAN", None)

PLAN_LIST = []
for p in PAYMENTS_PLANS:
    if PAYMENTS_PLANS[p].get("stripe_plan_id"):
        plan = PAYMENTS_PLANS[p]
        plan['plan'] = p
        PLAN_LIST.append(plan)

<<<<<<< HEAD
if PY3:
    if isinstance(TRIAL_PERIOD_FOR_USER_CALLBACK, str):
        TRIAL_PERIOD_FOR_USER_CALLBACK = load_path_attr(
            TRIAL_PERIOD_FOR_USER_CALLBACK
        )
else:
    if isinstance(TRIAL_PERIOD_FOR_USER_CALLBACK, basestring):
        TRIAL_PERIOD_FOR_USER_CALLBACK = load_path_attr(
            TRIAL_PERIOD_FOR_USER_CALLBACK
        )

DJSTRIPE_WEBHOOK_URL = getattr(
    settings,
    "DJSTRIPE_WEBHOOK_URL",
    r"^webhook/$"
)

ALLOW_MULTIPLE_SUBSCRIPTIONS = getattr(
    settings,
    "DJSTRIPE_ALLOW_MULTIPLE_SUBSCRIPTIONS",
    False
)

RETAIN_CANCELED_SUBSCRIPTIONS = getattr(
    settings,
    "DJSTRIPE_RETAIN_CANCELED_SUBSCRIPTIONS",
    False
)
=======
# Try to find the new settings variable first. If that fails, revert to the
# old variable.
trial_period_for_subscriber_callback = getattr(settings,
    "DJSTRIPE_TRIAL_PERIOD_FOR_SUBSCRIBER_CALLBACK",
    getattr(settings, "DJSTRIPE_TRIAL_PERIOD_FOR_USER_CALLBACK", None)
)

DJSTRIPE_WEBHOOK_URL = getattr(settings, "DJSTRIPE_WEBHOOK_URL", r"^webhook/$")
>>>>>>> 43c57830
<|MERGE_RESOLUTION|>--- conflicted
+++ resolved
@@ -129,36 +129,6 @@
         plan['plan'] = p
         PLAN_LIST.append(plan)
 
-<<<<<<< HEAD
-if PY3:
-    if isinstance(TRIAL_PERIOD_FOR_USER_CALLBACK, str):
-        TRIAL_PERIOD_FOR_USER_CALLBACK = load_path_attr(
-            TRIAL_PERIOD_FOR_USER_CALLBACK
-        )
-else:
-    if isinstance(TRIAL_PERIOD_FOR_USER_CALLBACK, basestring):
-        TRIAL_PERIOD_FOR_USER_CALLBACK = load_path_attr(
-            TRIAL_PERIOD_FOR_USER_CALLBACK
-        )
-
-DJSTRIPE_WEBHOOK_URL = getattr(
-    settings,
-    "DJSTRIPE_WEBHOOK_URL",
-    r"^webhook/$"
-)
-
-ALLOW_MULTIPLE_SUBSCRIPTIONS = getattr(
-    settings,
-    "DJSTRIPE_ALLOW_MULTIPLE_SUBSCRIPTIONS",
-    False
-)
-
-RETAIN_CANCELED_SUBSCRIPTIONS = getattr(
-    settings,
-    "DJSTRIPE_RETAIN_CANCELED_SUBSCRIPTIONS",
-    False
-)
-=======
 # Try to find the new settings variable first. If that fails, revert to the
 # old variable.
 trial_period_for_subscriber_callback = getattr(settings,
@@ -167,4 +137,17 @@
 )
 
 DJSTRIPE_WEBHOOK_URL = getattr(settings, "DJSTRIPE_WEBHOOK_URL", r"^webhook/$")
->>>>>>> 43c57830
+
+# The default is not to allow multiple subscriptions for a single customer.
+ALLOW_MULTIPLE_SUBSCRIPTIONS = getattr(
+    settings,
+    "DJSTRIPE_ALLOW_MULTIPLE_SUBSCRIPTIONS",
+    False
+)
+
+# Should canceled subscriptions be retained in the database?
+RETAIN_CANCELED_SUBSCRIPTIONS = getattr(
+    settings,
+    "DJSTRIPE_RETAIN_CANCELED_SUBSCRIPTIONS",
+    False
+)