--- conflicted
+++ resolved
@@ -35,29 +35,6 @@
 {% endif %}
 
 <div class="row">
-<<<<<<< HEAD
-    {% for plan in PLAN_LIST %}
-      {% with plan_count=PLAN_LIST|length %}
-        <div class="col-xs-{{ 12|djdiv:plan_count|floatformat }}">
-      {% endwith %}
-            <form
-              {% if not customer.current_subscription or customer.current_subscription.status == CurrentSubscription.STATUS_CANCELLED %}
-                  action="{% url 'djstripe:subscribe' %}" class="djstripe-subscribe"
-                  data-key="{{ STRIPE_PUBLIC_KEY }}"
-                  data-amount="{{ plan.price }}"
-                  data-name="{{ plan.name }}"
-                  data-description="{{ plan.description }}"
-              {% else %}
-                  data-stripe-key="{{ STRIPE_PUBLIC_KEY }}"
-                  action="{% url 'djstripe:change_plan' %}" class="djstripe-change-plan"
-              {% endif %}
-            method="POST">
-
-
-                {% csrf_token %}
-                <input type="hidden" name="plan" value="{{ plan.plan }}" />
-                <input name="stripe_token" type="hidden" />
-=======
 {% for plan in PLAN_LIST %}
     {% with plan_count=PLAN_LIST|length %}
     <div class="col-xs-{{ 12|djdiv:plan_count|floatformat }}">
@@ -77,7 +54,6 @@
             {% csrf_token %}
             <input type="hidden" name="plan" value="{{ plan.plan }}" />
             <input name="stripe_token" type="hidden" />
->>>>>>> 2902173c
 
             <!-- disable this when clicked -->
             <button
@@ -115,62 +91,36 @@
 {{ block.super }}
 <script src="https://checkout.stripe.com/v2/checkout.js"></script>
 <script text="text/javascript">
-<<<<<<< HEAD
-    $(function() {
-
-        $('body').on("click", '.djstripe-subscribe button[type=submit]', function(e) {
-          e.preventDefault();
-          // retrieve current $(".djstripe-subscribe")
-          var $form = $(e.target).parents('form'),
-              token = function(res) {
-                $form.find("input[name=stripe_token]").val(res.id);
-                $("button[type=submit]").attr("disabled", "true");
-                $('#in-progress').modal({"keyboard": false})
-                $('.progress-bar').animate({width:'+=100%'}, 2000);
-                $form.trigger("submit");
-              };
-          StripeCheckout.open({
-            key:         "{{ STRIPE_PUBLIC_KEY }}",
-            name:        'Payment Method',
-            panelLabel:  'Add Payment Method',
-            token:       token
-          });
-
-          return false;
-        });
-        {% if PLAN_LIST|length > 1 %}
-          $('.djstripe-change-plan').click(function(e){
-              $("button[type=submit]").attr("disabled", "true");
-              $('#in-progress').modal({"keyboard": false})
-              $('.progress-bar').animate({width:'+=100%'}, 2000);
-              var $form = $(this);
-              $form.trigger("submit");
-          });
-        {% endif %}
-=======
   $(function() {
     $('body').on("click", '.djstripe-subscribe button[type=submit]', function(e) {
       e.preventDefault();
       // retrieve current $(".djstripe-subscribe")
       var $form = $(e.target).parents('form'),
-      token = function(res) {
-          $form.find("input[name=stripe_token]").val(res.id);
-          $("button[type=submit]").attr("disabled", "true");
-          $('#in-progress').modal({"keyboard": false})
-          $('.progress-bar').animate({width:'+=100%'}, 2000);
-          $form.trigger("submit");
-      };
+          token = function(res) {
+            $form.find("input[name=stripe_token]").val(res.id);
+            $("button[type=submit]").attr("disabled", "true");
+            $('#in-progress').modal({"keyboard": false})
+            $('.progress-bar').animate({width:'+=100%'}, 2000);
+            $form.trigger("submit");
+          };
       StripeCheckout.open({
         key:         "{{ STRIPE_PUBLIC_KEY }}",
         name:        'Payment Method',
         panelLabel:  'Add Payment Method',
         token:       token
       });
->>>>>>> 2902173c
 
       return false;
     });
-<<<<<<< HEAD
+    {% if PLAN_LIST|length > 1 %}
+      $('.djstripe-change-plan').click(function(e){
+          $("button[type=submit]").attr("disabled", "true");
+          $('#in-progress').modal({"keyboard": false})
+          $('.progress-bar').animate({width:'+=100%'}, 2000);
+          var $form = $(this);
+          $form.trigger("submit");
+      });
+    {% endif %}
 
     // Code to show/hide tags div
     {% if PLAN_TAGS and not SELECTED_TAG %}
@@ -197,17 +147,6 @@
       {% endfor %}
     });
     {% endif %}
-=======
-    {% if PLAN_LIST|length > 1 %}
-      $('.djstripe-change-plan').click(function(e){
-        $("button[type=submit]").attr("disabled", "true");
-        $('#in-progress').modal({"keyboard": false})
-        $('.progress-bar').animate({width:'+=100%'}, 2000);
-        var $form = $(this);
-        $form.trigger("submit");
-      });
-    {% endif %}
   });
->>>>>>> 2902173c
 </script>
 {% endblock javascript %}