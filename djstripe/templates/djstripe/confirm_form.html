--- conflicted
+++ resolved
@@ -20,24 +20,14 @@
 
 <div class="row">
     <div class="col-xs-12">
-<<<<<<< HEAD
         {% if not customer.has_valid_card %}
             <p>Please add valid card <a href="{% url 'djstripe:account' %}">here</a></p>
-=======
-        <form
-        {% if not customer.subscription or not customer.subscription.is_valid %}
-            action="{% url 'djstripe:confirm' plan_id=plan.id %}" class="djstripe-subscribe"
-            data-key="{{ STRIPE_PUBLIC_KEY }}"
-            data-amount="{{ plan.amount }}"
-            data-name="{{ plan.name }}"
-            data-description="{{ plan.description }}"
->>>>>>> 19432792
         {% else %}
             <form
-            {% if not customer.current_subscription or customer.current_subscription.status == CurrentSubscription.STATUS_CANCELLED %}
-                action="{% url 'djstripe:confirm' plan=plan.plan %}" class="djstripe-subscribe"
+            {% if not customer.subscription or not customer.subscription.is_valid %}
+                action="{% url 'djstripe:confirm' plan_id=plan.id %}" class="djstripe-subscribe"
                 data-key="{{ STRIPE_PUBLIC_KEY }}"
-                data-amount="{{ plan.price }}"
+                data-amount="{{ plan.amount }}"
                 data-name="{{ plan.name }}"
                 data-description="{{ plan.description }}"
             {% else %}
@@ -46,15 +36,9 @@
             {% endif %}
             method="POST">
 
-<<<<<<< HEAD
             {% csrf_token %}
-            <input type="hidden" name="plan" value="{{ plan.plan }}" />
+            <input type="hidden" name="plan" value="{{ plan.id }}" />
             <input name="stripe_token" type="hidden" />
-=======
-        {% csrf_token %}
-        <input type="hidden" name="plan" value="{{ plan.id }}" />
-        <input name="stripe_token" type="hidden" />
->>>>>>> 19432792
 
             <!-- disable this when clicked -->
             <button type="submit" class="btn btn-primary">
@@ -65,27 +49,16 @@
                 <p>{{ plan.description }}</p>
             </button>
 
-<<<<<<< HEAD
-            {% if not customer.current_subscription or customer.current_subscription.status == CurrentSubscription.STATUS_CANCELLED %}
+            {% if not customer.subscription or customer.subscription.status == customer.subscription.STATUS_CANCELED %}
               <!-- do nothing -->
-            {% elif customer.current_subscription.plan == plan.plan %}
+            {% elif customer.subscription.plan == plan %}
                 <h4>Your Current Plan</h4>
-            {% elif customer.current_subscription.amount < plan.price|djdiv:100 %}
+            {% elif customer.subscription.plan.amount < plan.amount %}
                 <h4>Upgrade</h4>
-            {% elif customer.current_subscription.amount > plan.price|djdiv:100 %}
+            {% elif customer.subscription.plan.amount > plan.amount %}
                 <h4>Downgrade</h4>
             {% endif %}
             </form>
-=======
-        {% if not customer.subscription or customer.subscription.status == customer.subscription.STATUS_CANCELED %}
-          <!-- do nothing -->
-        {% elif customer.subscription.plan == plan %}
-            <h4>Your Current Plan</h4>
-        {% elif customer.subscription.plan.amount < plan.amount %}
-            <h4>Upgrade</h4>
-        {% elif customer.subscription.plan.amount > plan.amount %}
-            <h4>Downgrade</h4>
->>>>>>> 19432792
         {% endif %}
     </div>
 </div>
