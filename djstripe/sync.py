--- conflicted
+++ resolved
@@ -11,19 +11,11 @@
 def sync_subscriber(subscriber):
     customer, created = Customer.get_or_create(subscriber=subscriber)
     try:
-<<<<<<< HEAD
-        cu = customer.stripe_customer
-        customer.sync(cu=cu)
-        customer.sync_subscriptions(cu=cu)
-        customer.sync_invoices(cu=cu)
-        customer.sync_charges(cu=cu)
-=======
         stripe_customer = customer.stripe_customer
         customer.sync(cu=stripe_customer)
-        customer.sync_current_subscription(cu=stripe_customer)
+        customer.sync_subscriptions(cu=stripe_customer)
         customer.sync_invoices(cu=stripe_customer)
         customer.sync_charges(cu=stripe_customer)
->>>>>>> c3babc98
     except stripe.error.InvalidRequestError as e:
         print("ERROR: " + str(e))
     return customer
