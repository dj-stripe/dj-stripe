--- conflicted
+++ resolved
@@ -8,27 +8,16 @@
 from .models import Customer
 
 
-<<<<<<< HEAD
-def sync_customer(user):
-    # TODO - needs tests
-    customer, created = Customer.get_or_create(user)
-    cu = customer.stripe_customer
-    customer.sync(cu=cu)
-    customer.sync_subscriptions(cu=cu)
-    customer.sync_invoices(cu=cu)
-    customer.sync_charges(cu=cu)
-=======
 def sync_subscriber(subscriber):
     customer, created = Customer.get_or_create(subscriber=subscriber)
     try:
         cu = customer.stripe_customer
         customer.sync(cu=cu)
-        customer.sync_current_subscription(cu=cu)
+        customer.sync_subscriptions(cu=cu)
         customer.sync_invoices(cu=cu)
         customer.sync_charges(cu=cu)
     except stripe.error.InvalidRequestError as e:
         print("ERROR: " + str(e))
->>>>>>> 43c57830
     return customer
 
 
