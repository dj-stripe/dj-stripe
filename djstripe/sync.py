--- conflicted
+++ resolved
@@ -1,4 +1,3 @@
-# -*- coding: utf-8 -*-
 from __future__ import unicode_literals
 
 from django.conf import settings
@@ -6,31 +5,16 @@
 import stripe
 
 from .models import Customer
-from .settings import PY3
 
 
 def sync_customer(user):
     # TODO - needs tests
     customer, created = Customer.get_or_create(user)
-<<<<<<< HEAD
-    try:
-        cu = customer.stripe_customer
-        customer.sync(cu=cu)
-        customer.sync_current_subscription(cu=cu)
-        customer.sync_invoices(cu=cu)
-        customer.sync_charges(cu=cu)
-    except stripe.error.InvalidRequestError as e:
-        if PY3:
-            print("ERROR: " + str(e))
-        else:
-            print("ERROR: " + e.message)
-=======
     cu = customer.stripe_customer
     customer.sync(cu=cu)
     customer.sync_subscriptions(cu=cu)
     customer.sync_invoices(cu=cu)
     customer.sync_charges(cu=cu)
->>>>>>> be96060c
     return customer
 
 
@@ -49,7 +33,4 @@
                 )
                 print("Plan created for {0}".format(plan))
             except Exception as e:
-                if PY3:
-                    print(str(e))
-                else:
-                    print(e.message)+                print(e.message)