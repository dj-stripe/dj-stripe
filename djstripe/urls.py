--- conflicted
+++ resolved
@@ -23,13 +23,7 @@
 from . import views
 
 
-<<<<<<< HEAD
-urlpatterns = patterns(
-    "",
-=======
 urlpatterns = [
->>>>>>> 82b574d5
-
     # HTML views
     url(
         r"^$",
@@ -76,8 +70,4 @@
         views.WebHook.as_view(),
         name="webhook"
     ),
-<<<<<<< HEAD
-)
-=======
-]
->>>>>>> 82b574d5
+]