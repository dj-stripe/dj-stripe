# -*- coding: utf-8 -*-
from __future__ import unicode_literals
import decimal
import json

from django.contrib.auth import logout
from django.contrib import messages
from django.core.urlresolvers import reverse_lazy, reverse
from django.http import HttpResponse
from django.shortcuts import render, redirect
from django.views.generic import DetailView
from django.views.generic import FormView
from django.views.generic import TemplateView
from django.views.generic import View

from braces.views import CsrfExemptMixin
from braces.views import FormValidMessageMixin
from braces.views import LoginRequiredMixin
from braces.views import SelectRelatedMixin
import stripe

from .forms import PlanForm, CancelSubscriptionForm
from .mixins import PaymentsContextMixin, SubscriptionMixin
from .models import CurrentSubscription
from .models import Customer
from .models import Event
from .models import EventProcessingException
from .settings import PLAN_LIST
from .settings import CANCELLATION_AT_PERIOD_END
from .settings import subscriber_request_callback
from .settings import PRORATION_POLICY_FOR_UPGRADES
from .settings import PY3
from .sync import sync_subscriber


# ============================================================================ #
#                                 Account Views                                #
# ============================================================================ #


class AccountView(LoginRequiredMixin, SelectRelatedMixin, TemplateView):
    # TODO - needs tests
    template_name = "djstripe/account.html"

    def get_context_data(self, *args, **kwargs):
        context = super(AccountView, self).get_context_data(**kwargs)
        customer, created = Customer.get_or_create(
            subscriber=subscriber_request_callback(self.request))
        context['customer'] = customer
        try:
            context['subscription'] = customer.current_subscription
        except CurrentSubscription.DoesNotExist:
            context['subscription'] = None
        context['plans'] = PLAN_LIST
        return context


class ChangeCardView(LoginRequiredMixin, PaymentsContextMixin, DetailView):
    # TODO - needs tests
    # Needs a form
    # Not done yet
    template_name = "djstripe/change_card.html"

    def get_object(self):
        if hasattr(self, "customer"):
            return self.customer
        self.customer, created = Customer.get_or_create(
            subscriber=subscriber_request_callback(self.request))
        return self.customer

    def post(self, request, *args, **kwargs):
        customer = self.get_object()
        try:
            send_invoice = customer.card_fingerprint == ""
            customer.update_card(
                request.POST.get("stripe_token")
            )
            if send_invoice:
                customer.send_invoice()
            customer.retry_unpaid_invoices()
        except stripe.CardError as e:
            messages.info(request, "Stripe Error")
            return render(
                request,
                self.template_name,
                {
                    "customer": self.get_object(),
                    "stripe_error": e.message
                }
            )
        messages.info(request, "Your card is now updated.")
        return redirect(self.get_post_success_url())

    def get_post_success_url(self):
        """ Makes it easier to do custom dj-stripe integrations. """
        return reverse("djstripe:account")


class HistoryView(LoginRequiredMixin, SelectRelatedMixin, DetailView):
    # TODO - needs tests
    template_name = "djstripe/history.html"
    model = Customer
    select_related = ["invoice"]

    def get_object(self):
        customer, created = Customer.get_or_create(
            subscriber=subscriber_request_callback(self.request))
        return customer


class SyncHistoryView(CsrfExemptMixin, LoginRequiredMixin, View):

    template_name = "djstripe/includes/_history_table.html"

    # TODO - needs tests
    def post(self, request, *args, **kwargs):
        return render(
            request,
            self.template_name,
            {"customer": sync_subscriber(subscriber_request_callback(request))}
        )


# ============================================================================ #
#                              Subscription Views                              #
# ============================================================================ #


class SubscribeFormView(LoginRequiredMixin, FormValidMessageMixin, SubscriptionMixin, FormView):
    # TODO - needs tests

    form_class = PlanForm
    template_name = "djstripe/subscribe_form.html"
    success_url = reverse_lazy("djstripe:history")
    form_valid_message = "You are now subscribed!"

<<<<<<< HEAD
    def form_valid(self, form):
        try:
            customer, created = Customer.get_or_create(self.request.user)
            if self.request.POST.get("stripe_token"):
=======
    def post(self, request, *args, **kwargs):
        """
        Handles POST requests, instantiating a form instance with the passed
        POST variables and then checked for validity.
        """
        form_class = self.get_form_class()
        form = self.get_form(form_class)
        if form.is_valid():
            try:
                customer, created = Customer.get_or_create(
                    subscriber=subscriber_request_callback(self.request))
>>>>>>> 3d98de8e
                customer.update_card(self.request.POST.get("stripe_token"))
            customer.subscribe(form.cleaned_data["plan"])
        except stripe.StripeError as e:
            # add form error here
            self.error = e.args[0]
            return self.form_invalid(form)

        return super(SubscribeFormView, self).form_valid(form)


class ChangePlanView(LoginRequiredMixin, FormValidMessageMixin, SubscriptionMixin, FormView):
    # TODO - needs tests

    form_class = PlanForm
    template_name = "djstripe/subscribe_form.html"
    success_url = reverse_lazy("djstripe:history")
    form_valid_message = "You've just changed your plan!"

    def post(self, request, *args, **kwargs):
        form = PlanForm(request.POST)
        customer = subscriber_request_callback(request).customer
        if form.is_valid():
            try:
                # When a customer upgrades their plan, and PRORATION_POLICY_FOR_UPGRADES is set to True,
                # then we force the proration of his current plan and use it towards the upgraded plan,
                # no matter what PRORATION_POLICY is set to.
                if PRORATION_POLICY_FOR_UPGRADES:
                    current_subscription_amount = customer.current_subscription.amount
                    selected_plan_name = form.cleaned_data["plan"]
                    selected_plan = next(
                        (plan for plan in PLAN_LIST if plan["plan"] == selected_plan_name)
                    )
                    selected_plan_price = selected_plan["price"]

                    if not isinstance(selected_plan["price"], decimal.Decimal):
                        selected_plan_price = selected_plan["price"] / decimal.Decimal("100")

                    # Is it an upgrade?
                    if selected_plan_price > current_subscription_amount:
                        customer.subscribe(selected_plan_name, prorate=True)
                    else:
                        customer.subscribe(selected_plan_name)
                else:
                    customer.subscribe(form.cleaned_data["plan"])
            except stripe.StripeError as e:
                self.error = e.message
                return self.form_invalid(form)
            except Exception as e:
                raise e
            return self.form_valid(form)
        else:
            return self.form_invalid(form)


class CancelSubscriptionView(LoginRequiredMixin, SubscriptionMixin, FormView):
    # TODO - needs tests
    template_name = "djstripe/cancel_subscription.html"
    form_class = CancelSubscriptionForm
    success_url = reverse_lazy("djstripe:account")

    def form_valid(self, form):
        customer, created = Customer.get_or_create(
            subscriber=subscriber_request_callback(self.request))
        current_subscription = customer.cancel_subscription(
            at_period_end=CANCELLATION_AT_PERIOD_END)

        if current_subscription.status == current_subscription.STATUS_CANCELLED:
            # If no pro-rate, they get kicked right out.
            messages.info(self.request, "Your subscription is now cancelled.")
            # logout the user
            logout(self.request)
            return redirect("home")
        else:
            # If pro-rate, they get some time to stay.
            messages.info(self.request, "Your subscription status is now '{status}' until '{period_end}'".format(
                status=current_subscription.status, period_end=current_subscription.current_period_end)
            )

        return super(CancelSubscriptionView, self).form_valid(form)


# ============================================================================ #
#                                 Web Services                                 #
# ============================================================================ #


class WebHook(CsrfExemptMixin, View):
    # TODO - needs tests

    def post(self, request, *args, **kwargs):
        if PY3:
            # Handles Python 3 conversion of bytes to str
            body = request.body.decode(encoding="UTF-8")
        else:
            # Handles Python 2
            body = request.body
        data = json.loads(body)
        if Event.objects.filter(stripe_id=data["id"]).exists():
            EventProcessingException.objects.create(
                data=data,
                message="Duplicate event record",
                traceback=""
            )
        else:
            event = Event.objects.create(
                stripe_id=data["id"],
                kind=data["type"],
                livemode=data["livemode"],
                webhook_message=data
            )
            event.validate()
            event.process()
        return HttpResponse()<|MERGE_RESOLUTION|>--- conflicted
+++ resolved
@@ -134,24 +134,11 @@
     success_url = reverse_lazy("djstripe:history")
     form_valid_message = "You are now subscribed!"
 
-<<<<<<< HEAD
     def form_valid(self, form):
         try:
-            customer, created = Customer.get_or_create(self.request.user)
+            customer, created = Customer.get_or_create(
+                subscriber=subscriber_request_callback(self.request))
             if self.request.POST.get("stripe_token"):
-=======
-    def post(self, request, *args, **kwargs):
-        """
-        Handles POST requests, instantiating a form instance with the passed
-        POST variables and then checked for validity.
-        """
-        form_class = self.get_form_class()
-        form = self.get_form(form_class)
-        if form.is_valid():
-            try:
-                customer, created = Customer.get_or_create(
-                    subscriber=subscriber_request_callback(self.request))
->>>>>>> 3d98de8e
                 customer.update_card(self.request.POST.get("stripe_token"))
             customer.subscribe(form.cleaned_data["plan"])
         except stripe.StripeError as e:
