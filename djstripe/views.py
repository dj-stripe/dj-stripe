# -*- coding: utf-8 -*-
from __future__ import unicode_literals
import decimal
import json

from django.contrib.auth import logout
from django.contrib import messages
from django.core.urlresolvers import reverse_lazy, reverse
from django.http import HttpResponse
from django.shortcuts import render, redirect
from django.views.generic import DetailView
from django.views.generic import FormView
from django.views.generic import TemplateView
from django.views.generic import View

from braces.views import CsrfExemptMixin
from braces.views import FormValidMessageMixin
from braces.views import LoginRequiredMixin
from braces.views import SelectRelatedMixin
import stripe

from .forms import PlanForm, CancelSubscriptionForm
from .mixins import PaymentsContextMixin, SubscriptionMixin
from .models import Subscription
from .models import Customer
from .models import Event
from .models import EventProcessingException
from .settings import PLAN_LIST
from .settings import CANCELLATION_AT_PERIOD_END
from .settings import subscriber_request_callback
from .settings import PRORATION_POLICY_FOR_UPGRADES
from .settings import PY3
from .sync import sync_subscriber


# ============================================================================ #
#                                 Account Views                                #
# ============================================================================ #


class AccountView(LoginRequiredMixin, SelectRelatedMixin, TemplateView):
    # TODO - needs tests
    template_name = "djstripe/account.html"

    def get_context_data(self, *args, **kwargs):
        context = super(AccountView, self).get_context_data(**kwargs)
        customer, created = Customer.get_or_create(
            subscriber=subscriber_request_callback(self.request))
        context['customer'] = customer
        try:
            context['subscription'] = customer.current_subscription
        except CurrentSubscription.DoesNotExist:
            context['subscription'] = None
        context['plans'] = PLAN_LIST
        return context


class ChangeCardView(LoginRequiredMixin, PaymentsContextMixin, DetailView):
    # TODO - needs tests
    # Needs a form
    # Not done yet
    template_name = "djstripe/change_card.html"

    def get_object(self):
        if hasattr(self, "customer"):
            return self.customer
        self.customer, created = Customer.get_or_create(
            subscriber=subscriber_request_callback(self.request))
        return self.customer

    def post(self, request, *args, **kwargs):
        customer = self.get_object()
        try:
            send_invoice = customer.card_fingerprint == ""
            customer.update_card(
                request.POST.get("stripe_token")
            )
            if send_invoice:
                customer.send_invoice()
            customer.retry_unpaid_invoices()
        except stripe.CardError as e:
            messages.info(request, "Stripe Error")
            return render(
                request,
                self.template_name,
                {
                    "customer": self.get_object(),
                    "stripe_error": e.message
                }
            )
        messages.info(request, "Your card is now updated.")
        return redirect(self.get_post_success_url())

    def get_post_success_url(self):
        """ Makes it easier to do custom dj-stripe integrations. """
        return reverse("djstripe:account")


class HistoryView(LoginRequiredMixin, SelectRelatedMixin, DetailView):
    # TODO - needs tests
    template_name = "djstripe/history.html"
    model = Customer
    select_related = ["invoice"]

    def get_object(self):
        customer, created = Customer.get_or_create(
            subscriber=subscriber_request_callback(self.request))
        return customer


class SyncHistoryView(CsrfExemptMixin, LoginRequiredMixin, View):

    template_name = "djstripe/includes/_history_table.html"

    # TODO - needs tests
    def post(self, request, *args, **kwargs):
        return render(
            request,
            self.template_name,
            {"customer": sync_subscriber(subscriber_request_callback(request))}
        )


<<<<<<< HEAD
class AccountView(LoginRequiredMixin, SelectRelatedMixin, TemplateView):
    # TODO - needs tests
    template_name = "djstripe/account.html"

    def get_context_data(self, *args, **kwargs):
        context = super(AccountView, self).get_context_data(**kwargs)
        customer, created = Customer.get_or_create(self.request.user)
        context['customer'] = customer
        try:
            context['subscription'] = customer.current_subscription
        except Subscription.DoesNotExist:
            context['subscription'] = None
        context['plans'] = PLAN_LIST
        return context


################## Subscription views
=======
# ============================================================================ #
#                              Subscription Views                              #
# ============================================================================ #
>>>>>>> 43c57830


class SubscribeFormView(LoginRequiredMixin, FormValidMessageMixin, SubscriptionMixin, FormView):
    # TODO - needs tests

    form_class = PlanForm
    template_name = "djstripe/subscribe_form.html"
    success_url = reverse_lazy("djstripe:history")
    form_valid_message = "You are now subscribed!"

    def post(self, request, *args, **kwargs):
        """
        Handles POST requests, instantiating a form instance with the passed
        POST variables and then checked for validity.
        """
        form_class = self.get_form_class()
        form = self.get_form(form_class)
        if form.is_valid():
            try:
                customer, created = Customer.get_or_create(
                    subscriber=subscriber_request_callback(self.request))
                customer.update_card(self.request.POST.get("stripe_token"))
                customer.subscribe(form.cleaned_data["plan"])
            except stripe.StripeError as e:
                # add form error here
                self.error = e.args[0]
                return self.form_invalid(form)
            # redirect to confirmation page
            return self.form_valid(form)
        else:
            return self.form_invalid(form)


class ChangePlanView(LoginRequiredMixin, FormValidMessageMixin, SubscriptionMixin, FormView):
    # TODO - needs tests

    form_class = PlanForm
    template_name = "djstripe/subscribe_form.html"
    success_url = reverse_lazy("djstripe:history")
    form_valid_message = "You've just changed your plan!"

    def post(self, request, *args, **kwargs):
        form = PlanForm(request.POST)
        customer = subscriber_request_callback(request).customer
        if form.is_valid():
            try:
                # When a customer upgrades their plan, and PRORATION_POLICY_FOR_UPGRADES is set to True,
                # then we force the proration of his current plan and use it towards the upgraded plan,
                # no matter what PRORATION_POLICY is set to.
                if PRORATION_POLICY_FOR_UPGRADES:
                    current_subscription_amount = customer.current_subscription.amount
                    selected_plan_name = form.cleaned_data["plan"]
                    selected_plan = next(
                        (plan for plan in PLAN_LIST if plan["plan"] == selected_plan_name)
                    )
                    selected_plan_price = selected_plan["price"]

                    if not isinstance(selected_plan["price"], decimal.Decimal):
                        selected_plan_price = selected_plan["price"] / decimal.Decimal("100")

                    # Is it an upgrade?
                    if selected_plan_price > current_subscription_amount:
                        customer.subscribe(selected_plan_name, prorate=True)
                    else:
                        customer.subscribe(selected_plan_name)
                else:
                    customer.subscribe(form.cleaned_data["plan"])
            except stripe.StripeError as e:
                self.error = e.message
                return self.form_invalid(form)
            except Exception as e:
                raise e
            return self.form_valid(form)
        else:
            return self.form_invalid(form)


class CancelSubscriptionView(LoginRequiredMixin, SubscriptionMixin, FormView):
    # TODO - needs tests
    template_name = "djstripe/cancel_subscription.html"
    form_class = CancelSubscriptionForm
    success_url = reverse_lazy("djstripe:account")

    def form_valid(self, form):
        customer, created = Customer.get_or_create(
            subscriber=subscriber_request_callback(self.request))
        current_subscription = customer.cancel_subscription(
            at_period_end=CANCELLATION_AT_PERIOD_END)

        if current_subscription.status == current_subscription.STATUS_CANCELLED:
            # If no pro-rate, they get kicked right out.
            messages.info(self.request, "Your subscription is now cancelled.")
            # logout the user
            logout(self.request)
            return redirect("home")
        else:
            # If pro-rate, they get some time to stay.
            messages.info(self.request, "Your subscription status is now '{status}' until '{period_end}'".format(
                status=current_subscription.status, period_end=current_subscription.current_period_end)
            )

        return super(CancelSubscriptionView, self).form_valid(form)


# ============================================================================ #
#                                 Web Services                                 #
# ============================================================================ #


class WebHook(CsrfExemptMixin, View):
    # TODO - needs tests

    def post(self, request, *args, **kwargs):
        if PY3:
            # Handles Python 3 conversion of bytes to str
            body = request.body.decode(encoding="UTF-8")
        else:
            # Handles Python 2
            body = request.body
        data = json.loads(body)
        if Event.objects.filter(stripe_id=data["id"]).exists():
            EventProcessingException.objects.create(
                data=data,
                message="Duplicate event record",
                traceback=""
            )
        else:
            event = Event.objects.create(
                stripe_id=data["id"],
                kind=data["type"],
                livemode=data["livemode"],
                webhook_message=data
            )
            event.validate()
            event.process()
        return HttpResponse()<|MERGE_RESOLUTION|>--- conflicted
+++ resolved
@@ -49,7 +49,7 @@
         context['customer'] = customer
         try:
             context['subscription'] = customer.current_subscription
-        except CurrentSubscription.DoesNotExist:
+        except Subscription.DoesNotExist:
             context['subscription'] = None
         context['plans'] = PLAN_LIST
         return context
@@ -121,29 +121,9 @@
         )
 
 
-<<<<<<< HEAD
-class AccountView(LoginRequiredMixin, SelectRelatedMixin, TemplateView):
-    # TODO - needs tests
-    template_name = "djstripe/account.html"
-
-    def get_context_data(self, *args, **kwargs):
-        context = super(AccountView, self).get_context_data(**kwargs)
-        customer, created = Customer.get_or_create(self.request.user)
-        context['customer'] = customer
-        try:
-            context['subscription'] = customer.current_subscription
-        except Subscription.DoesNotExist:
-            context['subscription'] = None
-        context['plans'] = PLAN_LIST
-        return context
-
-
-################## Subscription views
-=======
 # ============================================================================ #
 #                              Subscription Views                              #
 # ============================================================================ #
->>>>>>> 43c57830
 
 
 class SubscribeFormView(LoginRequiredMixin, FormValidMessageMixin, SubscriptionMixin, FormView):
