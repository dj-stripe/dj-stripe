--- conflicted
+++ resolved
@@ -51,7 +51,7 @@
             context['subscription'] = customer.current_subscription
         except CurrentSubscription.DoesNotExist:
             context['subscription'] = None
-        context['plans'] = PLAN_LIST
+        context['plans'] = Plan.objects.all()
         return context
 
 
@@ -121,27 +121,9 @@
         )
 
 
-<<<<<<< HEAD
-class AccountView(LoginRequiredMixin, SelectRelatedMixin, TemplateView):
-    # TODO - needs tests
-    template_name = "djstripe/account.html"
-
-    def get_context_data(self, *args, **kwargs):
-        context = super(AccountView, self).get_context_data(**kwargs)
-        customer, created = Customer.get_or_create(self.request.user)
-        context['customer'] = customer
-        try:
-            context['subscription'] = customer.current_subscription
-        except CurrentSubscription.DoesNotExist:
-            context['subscription'] = None
-        context['plans'] = Plan.objects.all()
-        return context
-
-=======
 # ============================================================================ #
 #                              Subscription Views                              #
 # ============================================================================ #
->>>>>>> 82b574d5
 
 
 class SubscribeFormView(LoginRequiredMixin, FormValidMessageMixin, SubscriptionMixin, FormView):
@@ -180,16 +162,10 @@
             return self.form_invalid(form)
 
 
-<<<<<<< HEAD
 class ChangePlanView(LoginRequiredMixin,
                      FormValidMessageMixin,
                      SubscriptionMixin,
                      FormView):
-=======
-class ChangePlanView(LoginRequiredMixin, FormValidMessageMixin, SubscriptionMixin, FormView):
-    # TODO - needs tests
-
->>>>>>> 82b574d5
     form_class = PlanForm
     template_name = "djstripe/subscribe_form.html"
     success_url = reverse_lazy("djstripe:history")
@@ -206,25 +182,12 @@
                 if PRORATION_POLICY_FOR_UPGRADES:
                     # TODO: Needs refactor
                     current_subscription_amount = customer.current_subscription.amount
-<<<<<<< HEAD
                     selected_plan_id = form.cleaned_data["plan"]
                     selected_plan = Plan.objects.get(stripe_id=selected_plan_id)
                     selected_plan_price = selected_plan.amount
                     if not isinstance(selected_plan_price, decimal.Decimal):
                         selected_plan_price = selected_plan_price / decimal.Decimal("100")
                     """ Is it an upgrade """
-=======
-                    selected_plan_name = form.cleaned_data["plan"]
-                    selected_plan = next(
-                        (plan for plan in PLAN_LIST if plan["plan"] == selected_plan_name)
-                    )
-                    selected_plan_price = selected_plan["price"]
-
-                    if not isinstance(selected_plan["price"], decimal.Decimal):
-                        selected_plan_price = selected_plan["price"] / decimal.Decimal("100")
-
-                    # Is it an upgrade?
->>>>>>> 82b574d5
                     if selected_plan_price > current_subscription_amount:
                         customer.subscribe(selected_plan_id, prorate=True)
                     else:
