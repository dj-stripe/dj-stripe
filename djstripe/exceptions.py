--- conflicted
+++ resolved
@@ -6,9 +6,9 @@
     pass
 
 
-<<<<<<< HEAD
+class SubscriptionUpdateFailure(Exception):
+    pass
+
+
 class SubscriptionApiError(Exception):
-=======
-class SubscriptionUpdateFailure(Exception):
->>>>>>> d92634e6
     pass