# -*- coding: utf-8 -*-
from django.conf import settings
from django.core.urlresolvers import resolve
from django.shortcuts import redirect
from .models import Customer

from .utils import subscriber_has_active_subscription
from .settings import subscriber_request_callback


DJSTRIPE_SUBSCRIPTION_REQUIRED_EXCEPTION_URLS = getattr(
    settings,
    "DJSTRIPE_SUBSCRIPTION_REQUIRED_EXCEPTION_URLS",
    ()
)

DJSTRIPE_SUBSCRIPTION_REDIRECT = getattr(
    settings,
    "DJSTRIPE_SUBSCRIPTION_REDIRECT",
    "djstripe:subscribe"
)

<<<<<<< HEAD
=======

>>>>>>> 82b574d5
# So we don't have crazy long lines of code
EXEMPT = list(DJSTRIPE_SUBSCRIPTION_REQUIRED_EXCEPTION_URLS)
EXEMPT.append("[djstripe]")


class SubscriptionPaymentMiddleware(object):
    """
    Rules:

        * "(app_name)" means everything from this app is exempt
        * "[namespace]" means everything with this name is exempt
        * "namespace:name" means this namespaced URL is exempt
        * "name" means this URL is exempt
        * The entire djtripe namespace is exempt
        * If settings.DEBUG is True, then django-debug-toolbar is exempt

    Example::

        DJSTRIPE_SUBSCRIPTION_REQUIRED_EXCEPTION_URLS = (
            "(allauth)",  # anything in the django-allauth URLConf
            "[blogs]",  # Anything in the blogs namespace
            "products:detail",  # A ProductDetail view you want shown to non-payers
            "home",  # Site homepage
        )
    """

    # TODO - needs tests

    def process_request(self, request):

        # First, if in DEBUG mode and with django-debug-toolbar, we skip
        #   this entire process.
        if settings.DEBUG and request.path.startswith("/__debug__"):
            return

        # Second we check against matches
        match = resolve(request.path)
        if "({0})".format(match.app_name) in EXEMPT:
            return

        if "[{0}]".format(match.namespace) in EXEMPT:
            return

        if "{0}:{1}".format(match.namespace, match.url_name) in EXEMPT:
            return

        if match.url_name in EXEMPT:
            return

        # Finally, we check the subscriber's subscription status
        subscriber = subscriber_request_callback(request)

        if not subscriber_has_active_subscription(subscriber):
            return redirect(DJSTRIPE_SUBSCRIPTION_REDIRECT)<|MERGE_RESOLUTION|>--- conflicted
+++ resolved
@@ -2,7 +2,6 @@
 from django.conf import settings
 from django.core.urlresolvers import resolve
 from django.shortcuts import redirect
-from .models import Customer
 
 from .utils import subscriber_has_active_subscription
 from .settings import subscriber_request_callback
@@ -20,10 +19,6 @@
     "djstripe:subscribe"
 )
 
-<<<<<<< HEAD
-=======
-
->>>>>>> 82b574d5
 # So we don't have crazy long lines of code
 EXEMPT = list(DJSTRIPE_SUBSCRIPTION_REQUIRED_EXCEPTION_URLS)
 EXEMPT.append("[djstripe]")
