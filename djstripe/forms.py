# -*- coding: utf-8 -*-
"""
.. module:: djstripe.forms
   :synopsis: dj-stripe Forms.

.. moduleauthor:: Daniel Greenfeld (@pydanny)

"""

<<<<<<< HEAD
from .models import Customer
from .models import Plan
from .settings import PASSWORD_INPUT_RENDER_VALUE, PASSWORD_MIN_LENGTH
=======
from django import forms
>>>>>>> 82b574d5

from .settings import PLAN_CHOICES

PLAN_CHOICES = [(plan.stripe_id, plan.name) for plan in Plan.objects.all()]

<<<<<<< HEAD

=======
>>>>>>> 82b574d5
class PlanForm(forms.Form):
    plan = forms.ChoiceField(choices=PLAN_CHOICES)


class CancelSubscriptionForm(forms.Form):
    pass<|MERGE_RESOLUTION|>--- conflicted
+++ resolved
@@ -7,22 +7,13 @@
 
 """
 
-<<<<<<< HEAD
-from .models import Customer
 from .models import Plan
-from .settings import PASSWORD_INPUT_RENDER_VALUE, PASSWORD_MIN_LENGTH
-=======
 from django import forms
->>>>>>> 82b574d5
 
-from .settings import PLAN_CHOICES
 
 PLAN_CHOICES = [(plan.stripe_id, plan.name) for plan in Plan.objects.all()]
 
-<<<<<<< HEAD
 
-=======
->>>>>>> 82b574d5
 class PlanForm(forms.Form):
     plan = forms.ChoiceField(choices=PLAN_CHOICES)
 
