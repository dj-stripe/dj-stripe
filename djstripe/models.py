--- conflicted
+++ resolved
@@ -21,13 +21,6 @@
 from . import settings as djstripe_settings
 from .exceptions import SubscriptionCancellationFailure
 from .managers import CustomerManager, ChargeManager, TransferManager
-<<<<<<< HEAD
-
-from .settings import INVOICE_FROM_EMAIL, SEND_INVOICE_RECEIPT_EMAILS
-from .settings import PRORATION_POLICY
-from .settings import PY3
-=======
->>>>>>> 238dbd58
 from .signals import WEBHOOK_SIGNALS
 from .signals import subscription_made, cancelled, card_changed
 from .signals import webhook_processing_error
@@ -113,7 +106,9 @@
 
         if stripe_customer_id is not None:
             try:
-                self.customer = Customer.objects.get(stripe_id=stripe_customer_id)
+                self.customer = Customer.objects.get(
+                    stripe_id=stripe_customer_id
+                )
                 self.save()
             except Customer.DoesNotExist:
                 pass
@@ -466,11 +461,7 @@
         if sub:
             try:
                 sub_obj = self.current_subscription
-<<<<<<< HEAD
                 sub_obj.plan = sub.plan.id
-=======
-                sub_obj.plan = djstripe_settings.plan_from_stripe_id(sub.plan.id)
->>>>>>> 238dbd58
                 sub_obj.current_period_start = convert_tstamp(
                     sub.current_period_start
                 )
@@ -487,11 +478,7 @@
             except CurrentSubscription.DoesNotExist:
                 sub_obj = CurrentSubscription.objects.create(
                     customer=self,
-<<<<<<< HEAD
                     plan=sub.plan.id,
-=======
-                    plan=djstripe_settings.plan_from_stripe_id(sub.plan.id),
->>>>>>> 238dbd58
                     current_period_start=convert_tstamp(
                         sub.current_period_start
                     ),
@@ -524,30 +511,18 @@
 
     def update_plan_quantity(self, quantity, charge_immediately=False):
         self.subscribe(
-<<<<<<< HEAD
             plan=self.stripe_customer.subscription.plan.id,
-=======
-            plan=djstripe_settings.plan_from_stripe_id(
-                self.stripe_customer.subscription.plan.id
-            ),
->>>>>>> 238dbd58
             quantity=quantity,
             charge_immediately=charge_immediately
         )
 
-<<<<<<< HEAD
     def subscribe(self, stripe_plan_id, quantity=1, trial_days=None,
-                  charge_immediately=True, prorate=PRORATION_POLICY):
-=======
-    def subscribe(self, plan, quantity=1, trial_days=None,
                   charge_immediately=True, prorate=djstripe_settings.PRORATION_POLICY):
->>>>>>> 238dbd58
         cu = self.stripe_customer
         """
         Trial_days corresponds to the value specified by the selected plan
         for the key trial_period_days.
         """
-<<<<<<< HEAD
 
         plan_object = Plan.objects.get(stripe_id=stripe_plan_id)
 
@@ -557,25 +532,13 @@
         if trial_days:
             resp = cu.update_subscription(
                 plan=plan_object.stripe_id,
-=======
-        if ("trial_period_days" in djstripe_settings.PAYMENTS_PLANS[plan]):
-            trial_days = djstripe_settings.PAYMENTS_PLANS[plan]["trial_period_days"]
-
-        if trial_days:
-            resp = cu.update_subscription(
-                plan=djstripe_settings.PAYMENTS_PLANS[plan]["stripe_plan_id"],
->>>>>>> 238dbd58
                 trial_end=timezone.now() + datetime.timedelta(days=trial_days),
                 prorate=prorate,
                 quantity=quantity
             )
         else:
             resp = cu.update_subscription(
-<<<<<<< HEAD
                 plan=plan_object.stripe_id,
-=======
-                plan=djstripe_settings.PAYMENTS_PLANS[plan]["stripe_plan_id"],
->>>>>>> 238dbd58
                 prorate=prorate,
                 quantity=quantity
             )
@@ -679,7 +642,6 @@
     amount = models.DecimalField(decimal_places=2, max_digits=7)
 
     def plan_display(self):
-<<<<<<< HEAD
         """
         Returns current subscription plan name
         """
@@ -688,9 +650,6 @@
             amount=self.amount
         )
         return plan_object.name
-=======
-        return djstripe_settings.PAYMENTS_PLANS[self.plan]["name"]
->>>>>>> 238dbd58
 
     def status_display(self):
         return self.status.replace("_", " ").title()
@@ -796,11 +755,7 @@
             invoice.period_end = period_end
 
             if item.get("plan"):
-<<<<<<< HEAD
                 plan = item["plan"]["id"]
-=======
-                plan = djstripe_settings.plan_from_stripe_id(item["plan"]["id"])
->>>>>>> 238dbd58
             else:
                 plan = ""
 
@@ -870,7 +825,6 @@
     quantity = models.IntegerField(null=True)
 
     def plan_display(self):
-<<<<<<< HEAD
         """
         Returns current subscription plan name
         """
@@ -879,10 +833,6 @@
             amount=self.amount
         )
         return plan_object.name
-=======
-        # TODO - needs test
-        return djstripe_settings.PAYMENTS_PLANS[self.plan]["name"]
->>>>>>> 238dbd58
 
 
 class Charge(StripeObject):
