# -*- coding: utf-8 -*-
from __future__ import unicode_literals

import datetime
import decimal
import json
import traceback as exception_traceback

from django.conf import settings
from django.contrib.sites.models import Site
from django.core.mail import EmailMessage
from django.db import models
from django.template.loader import render_to_string
from django.utils import timezone
from django.utils.encoding import python_2_unicode_compatible

from jsonfield.fields import JSONField
from model_utils.models import TimeStampedModel
import stripe

from . import settings as djstripe_settings
from .exceptions import SubscriptionCancellationFailure
from .managers import CustomerManager, ChargeManager, TransferManager
from .signals import WEBHOOK_SIGNALS
from .signals import subscription_made, cancelled, card_changed
from .signals import webhook_processing_error
<<<<<<< HEAD
from .settings import TRIAL_PERIOD_FOR_USER_CALLBACK
from .settings import DEFAULT_PLAN
from .settings import ALLOW_MULTIPLE_SUBSCRIPTIONS, RETAIN_CANCELED_SUBSCRIPTIONS
=======
>>>>>>> 43c57830


stripe.api_key = settings.STRIPE_SECRET_KEY
stripe.api_version = getattr(settings, "STRIPE_API_VERSION", "2014-01-31")


if djstripe_settings.PY3:
    unicode = str


def convert_tstamp(response, field_name=None):
    # Overrides the set timezone to UTC - I think...
    tz = timezone.utc if settings.USE_TZ else None

    if not field_name:
        return datetime.datetime.fromtimestamp(response, tz)
    else:
        if field_name in response and response[field_name]:
            return datetime.datetime.fromtimestamp(response[field_name], tz)


class StripeObject(TimeStampedModel):

    stripe_id = models.CharField(max_length=50, unique=True)

    class Meta:
        abstract = True


@python_2_unicode_compatible
class EventProcessingException(TimeStampedModel):

    event = models.ForeignKey("Event", null=True)
    data = models.TextField()
    message = models.CharField(max_length=500)
    traceback = models.TextField()

    @classmethod
    def log(cls, data, exception, event):
        cls.objects.create(
            event=event,
            data=data or "",
            message=str(exception),
            traceback=exception_traceback.format_exc()
        )

    def __str__(self):
        return "<%s, pk=%s, Event=%s>" % (self.message, self.pk, self.event)


@python_2_unicode_compatible
class Event(StripeObject):

    kind = models.CharField(max_length=250)
    livemode = models.BooleanField(default=False)
    customer = models.ForeignKey("Customer", null=True)
    webhook_message = JSONField()
    validated_message = JSONField(null=True)
    valid = models.NullBooleanField(null=True)
    processed = models.BooleanField(default=False)

    @property
    def message(self):
        return self.validated_message

    def __str__(self):
        return "%s - %s" % (self.kind, self.stripe_id)

    def link_customer(self):
        stripe_customer_id = None
        stripe_customer_crud_events = [
            "customer.created",
            "customer.updated",
            "customer.deleted"
        ]
        if self.kind in stripe_customer_crud_events:
            stripe_customer_id = self.message["data"]["object"]["id"]
        else:
            stripe_customer_id = self.message["data"]["object"].get("customer", None)

        if stripe_customer_id is not None:
            try:
                self.customer = Customer.objects.get(stripe_id=stripe_customer_id)
                self.save()
            except Customer.DoesNotExist:
                pass

    def validate(self):
        evt = stripe.Event.retrieve(self.stripe_id)
        self.validated_message = json.loads(
            json.dumps(
                evt.to_dict(),
                sort_keys=True,
                cls=stripe.StripeObjectEncoder
            )
        )
        if self.webhook_message["data"] == self.validated_message["data"]:
            self.valid = True
        else:
            # TODO - needs test
            self.valid = False
        self.save()

    def process(self):
        """
            "account.updated",
            "account.application.deauthorized",
            "charge.succeeded",
            "charge.failed",
            "charge.refunded",
            "charge.dispute.created",
            "charge.dispute.updated",
            "charge.dispute.closed",
            "customer.created",
            "customer.updated",
            "customer.deleted",
            "customer.source.created",
            "customer.subscription.created",
            "customer.subscription.updated",
            "customer.subscription.deleted",
            "customer.subscription.trial_will_end",
            "customer.discount.created",
            "customer.discount.updated",
            "customer.discount.deleted",
            "invoice.created",
            "invoice.updated",
            "invoice.payment_succeeded",
            "invoice.payment_failed",
            "invoiceitem.created",
            "invoiceitem.updated",
            "invoiceitem.deleted",
            "plan.created",
            "plan.updated",
            "plan.deleted",
            "coupon.created",
            "coupon.updated",
            "coupon.deleted",
            "transfer.created",
            "transfer.updated",
            "transfer.failed",
            "ping"
        """
        if self.valid and not self.processed:
            # TODO - needs tests
            try:
                if not self.kind.startswith("plan.") and \
                        not self.kind.startswith("transfer."):
                    self.link_customer()
                if self.kind.startswith("invoice."):
                    Invoice.handle_event(self)
                elif self.kind.startswith("charge."):
                    if not self.customer:
                        self.link_customer()
                    self.customer.record_charge(
                        self.message["data"]["object"]["id"]
                    )
                elif self.kind.startswith("transfer."):
                    Transfer.process_transfer(
                        self,
                        self.message["data"]["object"]
                    )
                elif self.kind.startswith("customer.subscription."):
                    if not self.customer:
                        self.link_customer()
                    if self.customer:
<<<<<<< HEAD
                        self.customer.sync_subscriptions()
=======
                        if self.kind == "customer.subscription.deleted":
                            self.customer.current_subscription.status = CurrentSubscription.STATUS_CANCELLED
                            self.customer.current_subscription.canceled_at = timezone.now()
                            self.customer.current_subscription.save()
                        else:
                            self.customer.sync_current_subscription()
>>>>>>> 43c57830
                elif self.kind == "customer.deleted":
                    if not self.customer:
                        self.link_customer()
                    self.customer.purge()
                self.send_signal()
                self.processed = True
                self.save()
            except stripe.StripeError as e:
                EventProcessingException.log(
                    data=e.http_body,
                    exception=e,
                    event=self
                )
                webhook_processing_error.send(
                    sender=Event,
                    data=e.http_body,
                    exception=e
                )

    def send_signal(self):
        signal = WEBHOOK_SIGNALS.get(self.kind)
        if signal:
            return signal.send(sender=Event, event=self)


class Transfer(StripeObject):
    event = models.ForeignKey(Event, related_name="transfers")
    amount = models.DecimalField(decimal_places=2, max_digits=7)
    status = models.CharField(max_length=25)
    date = models.DateTimeField()
    description = models.TextField(null=True, blank=True)
    adjustment_count = models.IntegerField()
    adjustment_fees = models.DecimalField(decimal_places=2, max_digits=7)
    adjustment_gross = models.DecimalField(decimal_places=2, max_digits=7)
    charge_count = models.IntegerField()
    charge_fees = models.DecimalField(decimal_places=2, max_digits=7)
    charge_gross = models.DecimalField(decimal_places=2, max_digits=7)
    collected_fee_count = models.IntegerField()
    collected_fee_gross = models.DecimalField(decimal_places=2, max_digits=7)
    net = models.DecimalField(decimal_places=2, max_digits=7)
    refund_count = models.IntegerField()
    refund_fees = models.DecimalField(decimal_places=2, max_digits=7)
    refund_gross = models.DecimalField(decimal_places=2, max_digits=7)
    validation_count = models.IntegerField()
    validation_fees = models.DecimalField(decimal_places=2, max_digits=7)

    objects = TransferManager()

    def update_status(self):
        # TODO - needs test
        self.status = stripe.Transfer.retrieve(self.stripe_id).status
        self.save()

    @classmethod
    def process_transfer(cls, event, transfer):
        defaults = {
            "amount": transfer["amount"] / decimal.Decimal("100"),
            "status": transfer["status"],
            "date": convert_tstamp(transfer, "date"),
            "description": transfer.get("description", ""),
            "adjustment_count": transfer["summary"]["adjustment_count"],
            "adjustment_fees": transfer["summary"]["adjustment_fees"],
            "adjustment_gross": transfer["summary"]["adjustment_gross"],
            "charge_count": transfer["summary"]["charge_count"],
            "charge_fees": transfer["summary"]["charge_fees"],
            "charge_gross": transfer["summary"]["charge_gross"],
            "collected_fee_count": transfer["summary"]["collected_fee_count"],
            "collected_fee_gross": transfer["summary"]["collected_fee_gross"],
            "net": transfer["summary"]["net"] / decimal.Decimal("100"),
            "refund_count": transfer["summary"]["refund_count"],
            "refund_fees": transfer["summary"]["refund_fees"],
            "refund_gross": transfer["summary"]["refund_gross"],
            "validation_count": transfer["summary"]["validation_count"],
            "validation_fees": transfer["summary"]["validation_fees"],
        }
        for field in defaults:
            if field.endswith("fees") or field.endswith("gross"):
                defaults[field] = defaults[field] / decimal.Decimal("100")
        if event.kind == "transfer.paid":
            defaults.update({"event": event})
            obj, created = Transfer.objects.get_or_create(
                stripe_id=transfer["id"],
                defaults=defaults
            )
        else:
            obj, created = Transfer.objects.get_or_create(
                stripe_id=transfer["id"],
                event=event,
                defaults=defaults
            )
        if created:
            for fee in transfer["summary"]["charge_fee_details"]:
                obj.charge_fee_details.create(
                    amount=fee["amount"] / decimal.Decimal("100"),
                    application=fee.get("application", ""),
                    description=fee.get("description", ""),
                    kind=fee["type"]
                )
        else:
            obj.status = transfer["status"]
            obj.save()
        if event.kind == "transfer.updated":
            # TODO - needs test
            obj.update_status()


class TransferChargeFee(TimeStampedModel):
    transfer = models.ForeignKey(Transfer, related_name="charge_fee_details")
    amount = models.DecimalField(decimal_places=2, max_digits=7)
    application = models.TextField(null=True, blank=True)
    description = models.TextField(null=True, blank=True)
    kind = models.CharField(max_length=150)


@python_2_unicode_compatible
class Customer(StripeObject):
    # TODO - needs tests

    subscriber = models.OneToOneField(getattr(settings, 'DJSTRIPE_SUBSCRIBER_MODEL', settings.AUTH_USER_MODEL), null=True)
    card_fingerprint = models.CharField(max_length=200, blank=True)
    card_last_4 = models.CharField(max_length=4, blank=True)
    card_kind = models.CharField(max_length=50, blank=True)
    date_purged = models.DateTimeField(null=True, editable=False)

    objects = CustomerManager()
    
    allow_multiple_subscriptions = ALLOW_MULTIPLE_SUBSCRIPTIONS
    retain_canceled_subscriptions = RETAIN_CANCELED_SUBSCRIPTIONS

    def __str__(self):
        return unicode(self.subscriber)

    @property
    def stripe_customer(self):
        return stripe.Customer.retrieve(self.stripe_id)

    def purge(self):
        try:
            self.stripe_customer.delete()
<<<<<<< HEAD
        except stripe.error.InvalidRequestError as e:
            if e.message.startswith("No such customer:"):
                # The exception was thrown because the customer was already
=======
        except stripe.InvalidRequestError as e:
            if str(e).startswith("No such customer:"):
                # The exception was thrown because the stripe customer was already
>>>>>>> 43c57830
                # deleted on the stripe side, ignore the exception
                pass
            else:
                # The exception was raised for another reason, re-raise it
                raise
        self.subscriber = None
        self.card_fingerprint = ""
        self.card_last_4 = ""
        self.card_kind = ""
        self.date_purged = timezone.now()
        self.save()

    def delete(self, using=None):
        # Only way to delete a customer is to use SQL
        self.purge()

    def can_charge(self):
        return self.card_fingerprint and \
            self.card_last_4 and \
            self.card_kind and \
            self.date_purged is None

    def has_active_subscription(self):
<<<<<<< HEAD
        for sub in self.subscriptions.all():
            if sub.is_valid():
                return True
        return False
    
    @property
    def current_subscription(self):
        if Customer.allow_multiple_subscriptions:
            raise exceptions.SubscriptionApiError(
                "current_subscription not available with multiple subscriptions"
            )
        if self.subscriptions.count():
            return self.subscriptions.all()[0]
        else:
            raise Subscription.DoesNotExist
        
    def matching_stripe_subscription(self, subscription, cu=None):
        """
        Look up the Stripe subscription matching this subscription, using the
        Stripe ID. If multiple subscriptions are not allowed, the subscription
        parameter is ignored, and we just return the first (and presumably only)
        Stripe subscription.
        """
        cu = cu or self.stripe_customer
        sub = None
        if cu.subscriptions.count > 0:
            if not Customer.allow_multiple_subscriptions:
                sub = cu.subscriptions.data[0]
            else:
                if subscription:
                    matching = [s for s in cu.subscriptions.data if s.id == subscription.stripe_id]
                    if matching:
                        sub = matching[0]
        return sub

    def cancel_subscription(self, at_period_end=True, subscription=None):
        if Customer.allow_multiple_subscriptions and not subscription:
            raise exceptions.SubscriptionApiError(
                "Must specify a subscription to cancel"
            )
        if not subscription:
            if self.subscriptions.count() == 0:
                raise exceptions.SubscriptionCancellationFailure(
                    "Customer does not have current subscription"
                )
            subscription = self.subscriptions.all()[0]
=======
        try:
            return self.current_subscription.is_valid()
        except CurrentSubscription.DoesNotExist:
            return False

    def cancel_subscription(self, at_period_end=True):
        try:
            current_subscription = self.current_subscription
        except CurrentSubscription.DoesNotExist:
            raise SubscriptionCancellationFailure("Customer does not have current subscription")

>>>>>>> 43c57830
        try:
            """
            If plan has trial days and customer cancels before trial period ends,
            then end subscription now, i.e. at_period_end=False
            """
            if subscription.trial_end and subscription.trial_end > timezone.now():
                at_period_end = False
<<<<<<< HEAD
            cu = self.stripe_customer
            sub = None
            if cu.subscriptions.count > 0:
                if Customer.allow_multiple_subscriptions:
                    matching = [sub for sub in cu.subscriptions.data if sub.id == subscription.stripe_id]
                    if matching:
                        sub = matching[0]
                else:
                    sub = cu.subscriptions.data[0]
            if sub:
                sub = sub.delete(at_period_end=at_period_end)
                subscription.status = sub.status
                subscription.cancel_at_period_end = sub.cancel_at_period_end
                subscription.ended_at = convert_tstamp(sub.ended_at) if sub.ended_at else None
                subscription.canceled_at = convert_tstamp(sub.canceled_at) if sub.canceled_at else timezone.now()
                subscription.save()
                cancelled.send(sender=self, stripe_response=sub)
            else:
                """
                No Stripe subscription exists, perhaps because it was independently cancelled at Stripe.
                Synthesise the cancellation state using the current time.
                """
                subscription.status = "canceled"
                subscription.canceled_at = timezone.now()
                subscription.ended_at = subscription.canceled_at
                subscription.save()
        except stripe.error.InvalidRequestError as e:
            raise exceptions.SubscriptionCancellationFailure(
                "Customer's information is not current with Stripe.\n{}".format(
                    e.message
                )
            )
        return subscription
=======
            sub = self.stripe_customer.cancel_subscription(at_period_end=at_period_end)
        except stripe.InvalidRequestError as exc:
            raise SubscriptionCancellationFailure("Customer's information is not current with Stripe.\n{}".format(str(exc)))

        current_subscription.status = sub.status
        current_subscription.cancel_at_period_end = sub.cancel_at_period_end
        current_subscription.current_period_end = convert_tstamp(sub, "current_period_end")
        current_subscription.canceled_at = convert_tstamp(sub, "canceled_at") or timezone.now()
        current_subscription.save()
        cancelled.send(sender=self, stripe_response=sub)
        return current_subscription
>>>>>>> 43c57830

    def cancel(self, at_period_end=True):
        # TODO - add deprecation warning and test
        """ Adapter method to preserve usage of previous API """
        return self.cancel_subscription(at_period_end=at_period_end)

    @classmethod
    def get_or_create(cls, subscriber):
        try:
            return Customer.objects.get(subscriber=subscriber), False
        except Customer.DoesNotExist:
            return cls.create(subscriber), True

    @classmethod
    def create(cls, subscriber):
        trial_days = None
        if djstripe_settings.trial_period_for_subscriber_callback:
            trial_days = djstripe_settings.trial_period_for_subscriber_callback(subscriber)

        stripe_customer = stripe.Customer.create(email=subscriber.email)
        cus = Customer.objects.create(subscriber=subscriber, stripe_id=stripe_customer.id)

        if djstripe_settings.DEFAULT_PLAN and trial_days:
            cus.subscribe(plan=djstripe_settings.DEFAULT_PLAN, trial_days=trial_days)

        return cus

    def update_card(self, token):
        cu = self.stripe_customer
        cu.card = token
        cu.save()
        self.card_fingerprint = cu.active_card.fingerprint
        self.card_last_4 = cu.active_card.last4
        self.card_kind = cu.active_card.type
        self.save()
        card_changed.send(sender=self, stripe_response=cu)

    def retry_unpaid_invoices(self):
        self.sync_invoices()
        for inv in self.invoices.filter(paid=False, closed=False):
            try:
                inv.retry()  # Always retry unpaid invoices
            except stripe.error.InvalidRequestError as error:
                if error.message != "Invoice is already paid":
                    raise error

    def send_invoice(self):
        try:
            invoice = stripe.Invoice.create(customer=self.stripe_id)
            invoice.pay()
            return True
        except stripe.error.InvalidRequestError:
            return False  # There was nothing to invoice

    def sync(self, cu=None):
        cu = cu or self.stripe_customer
        if cu.active_card:
            self.card_fingerprint = cu.active_card.fingerprint
            self.card_last_4 = cu.active_card.last4
            self.card_kind = cu.active_card.type
            self.save()

    def sync_invoices(self, cu=None, **kwargs):
        cu = cu or self.stripe_customer
        for invoice in cu.invoices(**kwargs).data:
            Invoice.sync_from_stripe_data(invoice, send_receipt=False)

    def sync_charges(self, cu=None, **kwargs):
        cu = cu or self.stripe_customer
        for charge in cu.charges(**kwargs).data:
            self.record_charge(charge.id)
            
    def sync_subscriptions(self, cu=None):
        """
        Remove all existing Subscription records and regenerate from the Stripe
        subscriptions.
        """
        cu = cu or self.stripe_customer
<<<<<<< HEAD
        subs = cu.subscriptions
        if Customer.allow_multiple_subscriptions and not Customer.retain_canceled_subscriptions:
            self.subscriptions.all().delete()
        if subs.count > 0:
            for sub in subs.data:
                try:
                    if Customer.allow_multiple_subscriptions:
                        sub_obj = self.subscriptions.get(stripe_id=sub.id)
                    else:
                        if self.subscriptions.count() == 0:
                            raise Subscription.DoesNotExist
                        sub_obj = self.subscriptions.all()[0]
                    sub_obj.plan = plan_from_stripe_id(sub.plan.id)
                    sub_obj.quantity = sub.quantity
                    sub_obj.start = convert_tstamp(sub.start)
                    sub_obj.status = sub.status
                    sub_obj.cancel_at_period_end = sub.cancel_at_period_end
                    sub_obj.canceled_at = convert_tstamp(sub.canceled_at) if sub.canceled_at else None
                    sub_obj.current_period_end = convert_tstamp(sub.current_period_end)
                    sub_obj.current_period_start = convert_tstamp(sub.current_period_start)
                    # ended_at will generally be null, since Stripe does not retain ended subscriptions.
                    sub_obj.ended_at = convert_tstamp(sub.ended_at) if sub.ended_at else None
                    sub_obj.amount = (sub.plan.amount / decimal.Decimal("100"))
                    
                    if sub.trial_start and sub.trial_end:
                        sub_obj.trial_start = convert_tstamp(sub.trial_start)
                        sub_obj.trial_end = convert_tstamp(sub.trial_end)
                    else:
                        """
                        Avoids keeping old values for trial_start and trial_end
                        for cases where customer had a subscription with trial days
                        then one without that (s)he cancels.
                        """
                        sub_obj.trial_start = None
                        sub_obj.trial_end = None
                        
                except Subscription.DoesNotExist:
                    sub_obj = Subscription(
                        stripe_id=sub.id,
                        customer=self,
                        plan=plan_from_stripe_id(sub.plan.id),
                        quantity=sub.quantity,
                        start=convert_tstamp(sub.start),
                        status=sub.status,
                        cancel_at_period_end=sub.cancel_at_period_end,
                        canceled_at=convert_tstamp(sub.canceled_at) if sub.canceled_at else None,
                        current_period_end=convert_tstamp(sub.current_period_end),
                        current_period_start=convert_tstamp(sub.current_period_start),
                        ended_at=convert_tstamp(sub.ended_at) if sub.ended_at else None,
                        trial_end=convert_tstamp(sub.trial_end) if sub.trial_end else None,
                        trial_start=convert_tstamp(sub.trial_start) if sub.trial_start else None,
                        amount=(sub.plan.amount / decimal.Decimal("100"))
                    )
                    
                sub_obj.save()
                
                if not Customer.allow_multiple_subscriptions:
                    break

    def update_plan_quantity(self, quantity, charge_immediately=False, subscription=None):
        if Customer.allow_multiple_subscriptions and not subscription:
            raise exceptions.SubscriptionApiError("Must specify a subscription to update")
        sub = self.matching_stripe_subscription(subscription)
        if sub:
            self.subscribe(
                plan=plan_from_stripe_id(sub.plan.id),
                quantity=quantity,
                charge_immediately=charge_immediately,
                subscription=subscription
            )

    def subscribe(self, plan, quantity=1, trial_days=None, charge_immediately=True,
                  subscription=None):
        """
        Retrieve the first (and only) Stripe subscription if it exists, and if multiple
        subscriptions are not allowed. For multiple subscriptions, create a new
        subscription, unless the subscription parameter is provided, in which that
        subscription will be modified (upgraded).
        """
=======
        sub = cu.subscription
        if sub:
            try:
                sub_obj = self.current_subscription
                sub_obj.plan = djstripe_settings.plan_from_stripe_id(sub.plan.id)
                sub_obj.current_period_start = convert_tstamp(
                    sub.current_period_start
                )
                sub_obj.current_period_end = convert_tstamp(
                    sub.current_period_end
                )
                sub_obj.amount = (sub.plan.amount / decimal.Decimal("100"))
                sub_obj.status = sub.status
                sub_obj.cancel_at_period_end = sub.cancel_at_period_end
                sub_obj.canceled_at = convert_tstamp(sub, "canceled_at")
                sub_obj.start = convert_tstamp(sub.start)
                sub_obj.quantity = sub.quantity
                sub_obj.save()
            except CurrentSubscription.DoesNotExist:
                sub_obj = CurrentSubscription.objects.create(
                    customer=self,
                    plan=djstripe_settings.plan_from_stripe_id(sub.plan.id),
                    current_period_start=convert_tstamp(
                        sub.current_period_start
                    ),
                    current_period_end=convert_tstamp(
                        sub.current_period_end
                    ),
                    amount=(sub.plan.amount / decimal.Decimal("100")),
                    status=sub.status,
                    cancel_at_period_end=sub.cancel_at_period_end,
                    canceled_at=convert_tstamp(sub, "canceled_at"),
                    start=convert_tstamp(sub.start),
                    quantity=sub.quantity
                )

            if sub.trial_start and sub.trial_end:
                sub_obj.trial_start = convert_tstamp(sub.trial_start)
                sub_obj.trial_end = convert_tstamp(sub.trial_end)
            else:
                """
                Avoids keeping old values for trial_start and trial_end
                for cases where customer had a subscription with trial days
                then one without that (s)he cancels.
                """
                sub_obj.trial_start = None
                sub_obj.trial_end = None

            sub_obj.save()

            return sub_obj

    def update_plan_quantity(self, quantity, charge_immediately=False):
        self.subscribe(
            plan=djstripe_settings.plan_from_stripe_id(
                self.stripe_customer.subscription.plan.id
            ),
            quantity=quantity,
            charge_immediately=charge_immediately
        )

    def subscribe(self, plan, quantity=1, trial_days=None,
                  charge_immediately=True, prorate=djstripe_settings.PRORATION_POLICY):
>>>>>>> 43c57830
        cu = self.stripe_customer
        sub = self.matching_stripe_subscription(subscription, cu)
        """
        Trial_days corresponds to the value specified by the selected plan
        for the key trial_period_days.
        """
<<<<<<< HEAD
        if ("trial_period_days" in PAYMENTS_PLANS[plan]):
            trial_days = PAYMENTS_PLANS[plan]["trial_period_days"]
        """
        The subscription is defined with prorate=False to make the subscription
        end behavior of Change plan consistent with the one of Cancel subscription (which is
        defined with at_period_end=True).
        """
        if sub:
            sub.plan = PAYMENTS_PLANS[plan]["stripe_plan_id"]
            sub.prorate = False
            sub.quantity = quantity
            if trial_days:
                sub.trial_end = timezone.now() + datetime.timedelta(days=trial_days)
            resp = sub.save()
        else:
            resp = cu.subscriptions.create(
                plan=PAYMENTS_PLANS[plan]["stripe_plan_id"],
                trial_end=timezone.now() + datetime.timedelta(days=trial_days) if trial_days else None,
                prorate=False,
=======
        if ("trial_period_days" in djstripe_settings.PAYMENTS_PLANS[plan]):
            trial_days = djstripe_settings.PAYMENTS_PLANS[plan]["trial_period_days"]

        if trial_days:
            resp = cu.update_subscription(
                plan=djstripe_settings.PAYMENTS_PLANS[plan]["stripe_plan_id"],
                trial_end=timezone.now() + datetime.timedelta(days=trial_days),
                prorate=prorate,
                quantity=quantity
            )
        else:
            resp = cu.update_subscription(
                plan=djstripe_settings.PAYMENTS_PLANS[plan]["stripe_plan_id"],
                prorate=prorate,
>>>>>>> 43c57830
                quantity=quantity
            )
        self.sync_subscriptions()
        if charge_immediately:
            self.send_invoice()
        subscription_made.send(sender=self, plan=plan, stripe_response=resp)

    def charge(self, amount, currency="usd", description=None, send_receipt=True, **kwargs):
        """
        This method expects `amount` to be a Decimal type representing a
        dollar amount. It will be converted to cents so any decimals beyond
        two will be ignored.
        """
        if not isinstance(amount, decimal.Decimal):
            raise ValueError(
                "You must supply a decimal value representing dollars."
            )
        resp = stripe.Charge.create(
            amount=int(amount * 100),  # Convert dollars into cents
            currency=currency,
            customer=self.stripe_id,
            description=description,
            **kwargs
        )
        obj = self.record_charge(resp["id"])
        if send_receipt:
            obj.send_receipt()
        return obj

    def add_invoice_item(self, amount, currency="usd", invoice_id=None, description=None):
        """
        Adds an arbitrary charge or credit to the customer's upcoming invoice.
        Different than creating a charge. Charges are separate bills that get
        processed immediately. Invoice items are appended to the customer's next
        invoice. This is extremely useful when adding surcharges to subscriptions.

        This method expects `amount` to be a Decimal type representing a
        dollar amount. It will be converted to cents so any decimals beyond
        two will be ignored.

        Note: Since invoice items are appended to invoices, a record will be stored
        in dj-stripe when invoices are pulled.

        :param invoice:
            The ID of an existing invoice to add this invoice item to.
            When left blank, the invoice item will be added to the next upcoming
            scheduled invoice. Use this when adding invoice items in response
            to an invoice.created webhook. You cannot add an invoice item to
            an invoice that has already been paid, attempted or closed.
        """

        if not isinstance(amount, decimal.Decimal):
            raise ValueError(
                "You must supply a decimal value representing dollars."
            )
        stripe.InvoiceItem.create(
            amount=int(amount * 100),  # Convert dollars into cents
            currency=currency,
            customer=self.stripe_id,
            description=description,
            invoice=invoice_id,
        )

    def record_charge(self, charge_id):
        data = stripe.Charge.retrieve(charge_id)
        return Charge.sync_from_stripe_data(data)


<<<<<<< HEAD
class Subscription(StripeObject):
=======
class CurrentSubscription(TimeStampedModel):
    # TODO - needs tests
>>>>>>> 43c57830

    STATUS_TRIALING = "trialing"
    STATUS_ACTIVE = "active"
    STATUS_PAST_DUE = "past_due"
    STATUS_CANCELLED = "canceled"
    STATUS_UNPAID = "unpaid"

    customer = models.ForeignKey(
        Customer,
        related_name="subscriptions",
        null=True
    )
    plan = models.CharField(max_length=100)
    quantity = models.IntegerField()
    start = models.DateTimeField()
    # trialing, active, past_due, canceled, or unpaid
    # In progress of moving it to choices field
    status = models.CharField(max_length=25)
    cancel_at_period_end = models.BooleanField(default=False)
    canceled_at = models.DateTimeField(null=True, blank=True)
    current_period_end = models.DateTimeField(null=True)
    current_period_start = models.DateTimeField(null=True)
    ended_at = models.DateTimeField(null=True, blank=True)
    trial_end = models.DateTimeField(null=True, blank=True)
    trial_start = models.DateTimeField(null=True, blank=True)
    amount = models.DecimalField(decimal_places=2, max_digits=7)

    def plan_display(self):
        return djstripe_settings.PAYMENTS_PLANS[self.plan]["name"]

    def status_display(self):
        return self.status.replace("_", " ").title()

    def is_period_current(self):
        if self.current_period_end is None:
            return False
        return self.current_period_end > timezone.now()

    def is_status_current(self):
        return self.status in [self.STATUS_TRIALING, self.STATUS_ACTIVE]

    def is_status_temporarily_current(self):
        """
        Status when customer canceled their latest subscription, one that does not prorate,
        and therefore has a temporary active subscription until period end.
        """

        return self.canceled_at and self.start < self.canceled_at and self.cancel_at_period_end

    def is_valid(self):
        if not self.is_status_current():
            return False

        if self.cancel_at_period_end and not self.is_period_current():
            return False

        return True


class Invoice(StripeObject):
    # TODO - needs tests

    customer = models.ForeignKey(Customer, related_name="invoices")
    attempted = models.NullBooleanField()
    attempts = models.PositiveIntegerField(null=True)
    closed = models.BooleanField(default=False)
    paid = models.BooleanField(default=False)
    period_end = models.DateTimeField()
    period_start = models.DateTimeField()
    subtotal = models.DecimalField(decimal_places=2, max_digits=7)
    total = models.DecimalField(decimal_places=2, max_digits=7)
    date = models.DateTimeField()
    charge = models.CharField(max_length=50, blank=True)

    class Meta:
        ordering = ["-date"]

    def retry(self):
        if not self.paid and not self.closed:
            inv = stripe.Invoice.retrieve(self.stripe_id)
            inv.pay()
            return True
        return False

    def status(self):
        if self.paid:
            return "Paid"
        if self.closed:
            return "Closed"
        return "Open"

    @classmethod
    def sync_from_stripe_data(cls, stripe_invoice, send_receipt=True):
        c = Customer.objects.get(stripe_id=stripe_invoice["customer"])
        period_end = convert_tstamp(stripe_invoice, "period_end")
        period_start = convert_tstamp(stripe_invoice, "period_start")
        date = convert_tstamp(stripe_invoice, "date")

        invoice, created = cls.objects.get_or_create(
            stripe_id=stripe_invoice["id"],
            defaults=dict(
                customer=c,
                attempted=stripe_invoice["attempted"],
                closed=stripe_invoice["closed"],
                paid=stripe_invoice["paid"],
                period_end=period_end,
                period_start=period_start,
                subtotal=stripe_invoice["subtotal"] / decimal.Decimal("100"),
                total=stripe_invoice["total"] / decimal.Decimal("100"),
                date=date,
                charge=stripe_invoice.get("charge") or ""
            )
        )
        if not created:
            invoice.attempted = stripe_invoice["attempted"]
            invoice.closed = stripe_invoice["closed"]
            invoice.paid = stripe_invoice["paid"]
            invoice.period_end = period_end
            invoice.period_start = period_start
            invoice.subtotal = stripe_invoice["subtotal"] / decimal.Decimal("100")
            invoice.total = stripe_invoice["total"] / decimal.Decimal("100")
            invoice.date = date
            invoice.charge = stripe_invoice.get("charge") or ""
            invoice.save()

        for item in stripe_invoice["lines"].get("data", []):
            period_end = convert_tstamp(item["period"], "end")
            period_start = convert_tstamp(item["period"], "start")
            """
            Period end of invoice is the period end of the latest invoiceitem.
            """
            invoice.period_end = period_end

            if item.get("plan"):
                plan = djstripe_settings.plan_from_stripe_id(item["plan"]["id"])
            else:
                plan = ""

            inv_item, inv_item_created = invoice.items.get_or_create(
                stripe_id=item["id"],
                defaults=dict(
                    amount=(item["amount"] / decimal.Decimal("100")),
                    currency=item["currency"],
                    proration=item["proration"],
                    description=item.get("description") or "",
                    line_type=item["type"],
                    plan=plan,
                    period_start=period_start,
                    period_end=period_end,
                    quantity=item.get("quantity")
                )
            )
            if not inv_item_created:
                inv_item.amount = (item["amount"] / decimal.Decimal("100"))
                inv_item.currency = item["currency"]
                inv_item.proration = item["proration"]
                inv_item.description = item.get("description") or ""
                inv_item.line_type = item["type"]
                inv_item.plan = plan
                inv_item.period_start = period_start
                inv_item.period_end = period_end
                inv_item.quantity = item.get("quantity")
                inv_item.save()

        """
        Save invoice period end assignment.
        """
        invoice.save()

        if stripe_invoice.get("charge"):
            obj = c.record_charge(stripe_invoice["charge"])
            obj.invoice = invoice
            obj.save()
            if send_receipt:
                obj.send_receipt()
        return invoice

    @classmethod
    def handle_event(cls, event):
        valid_events = ["invoice.payment_failed", "invoice.payment_succeeded"]
        if event.kind in valid_events:
            invoice_data = event.message["data"]["object"]
            stripe_invoice = stripe.Invoice.retrieve(invoice_data["id"])
            cls.sync_from_stripe_data(stripe_invoice, send_receipt=djstripe_settings.SEND_INVOICE_RECEIPT_EMAILS)


class InvoiceItem(TimeStampedModel):
    """ Not inherited from StripeObject because there can be multiple invoice
        items for a single stripe_id.
    """

    stripe_id = models.CharField(max_length=50)
    invoice = models.ForeignKey(Invoice, related_name="items")
    amount = models.DecimalField(decimal_places=2, max_digits=7)
    currency = models.CharField(max_length=10)
    period_start = models.DateTimeField()
    period_end = models.DateTimeField()
    proration = models.BooleanField(default=False)
    line_type = models.CharField(max_length=50)
    description = models.CharField(max_length=200, blank=True)
    plan = models.CharField(max_length=100, blank=True)
    quantity = models.IntegerField(null=True)

    def plan_display(self):
        # TODO - needs test
        return djstripe_settings.PAYMENTS_PLANS[self.plan]["name"]


class Charge(StripeObject):

    customer = models.ForeignKey(Customer, related_name="charges")
    invoice = models.ForeignKey(Invoice, null=True, related_name="charges")
    card_last_4 = models.CharField(max_length=4, blank=True)
    card_kind = models.CharField(max_length=50, blank=True)
    amount = models.DecimalField(decimal_places=2, max_digits=7, null=True)
    amount_refunded = models.DecimalField(decimal_places=2, max_digits=7, null=True)
    description = models.TextField(blank=True)
    paid = models.NullBooleanField(null=True)
    disputed = models.NullBooleanField(null=True)
    refunded = models.NullBooleanField(null=True)
    captured = models.NullBooleanField(null=True)
    fee = models.DecimalField(decimal_places=2, max_digits=7, null=True)
    receipt_sent = models.BooleanField(default=False)
    charge_created = models.DateTimeField(null=True, blank=True)

    objects = ChargeManager()

    def calculate_refund_amount(self, amount=None):
        eligible_to_refund = self.amount - (self.amount_refunded or 0)
        if amount:
            amount_to_refund = min(eligible_to_refund, amount)
        else:
            amount_to_refund = eligible_to_refund
        return int(amount_to_refund * 100)

    def refund(self, amount=None):
        charge_obj = stripe.Charge.retrieve(self.stripe_id).refund(
            amount=self.calculate_refund_amount(amount=amount)
        )
        return Charge.sync_from_stripe_data(charge_obj)

    def capture(self):
        """
        Capture the payment of an existing, uncaptured, charge. This is the second half of the two-step payment flow,
        where first you created a charge with the capture option set to false.
        See https://stripe.com/docs/api#capture_charge
        """
        charge_obj = stripe.Charge.retrieve(self.stripe_id).capture()
        return Charge.sync_from_stripe_data(charge_obj)

    @classmethod
    def sync_from_stripe_data(cls, data):
        customer = Customer.objects.get(stripe_id=data["customer"])
        obj, _ = customer.charges.get_or_create(stripe_id=data["id"])
        invoice_id = data.get("invoice", None)
        if obj.customer.invoices.filter(stripe_id=invoice_id).exists():
            # TODO - needs test
            obj.invoice = obj.customer.invoices.get(stripe_id=invoice_id)
        obj.card_last_4 = data["card"]["last4"]
        obj.card_kind = data["card"]["type"]
        obj.amount = (data["amount"] / decimal.Decimal("100"))
        obj.paid = data["paid"]
        obj.refunded = data["refunded"]
        obj.captured = data["captured"]
        obj.fee = (data["fee"] / decimal.Decimal("100"))
        obj.disputed = data["dispute"] is not None
        obj.charge_created = convert_tstamp(data, "created")
        if data.get("description"):
            # TODO - needs test
            obj.description = data["description"]
        if data.get("amount_refunded"):
            obj.amount_refunded = (data["amount_refunded"] / decimal.Decimal("100"))
        if data["refunded"]:
            obj.amount_refunded = (data["amount"] / decimal.Decimal("100"))
        obj.save()
        return obj

    def send_receipt(self):
        if not self.receipt_sent:
            site = Site.objects.get_current()
            protocol = getattr(settings, "DEFAULT_HTTP_PROTOCOL", "http")
            ctx = {
                "charge": self,
                "site": site,
                "protocol": protocol,
            }
            subject = render_to_string("djstripe/email/subject.txt", ctx)
            subject = subject.strip()
            message = render_to_string("djstripe/email/body.txt", ctx)
            num_sent = EmailMessage(
                subject,
                message,
                to=[self.customer.subscriber.email],
                from_email=djstripe_settings.INVOICE_FROM_EMAIL
            ).send()
            self.receipt_sent = num_sent > 0
            self.save()


INTERVALS = (
    ('week', 'Week',),
    ('month', 'Month',),
    ('year', 'Year',))


@python_2_unicode_compatible
class Plan(StripeObject):
    """A Stripe Plan."""

    name = models.CharField(max_length=100, null=False)
    currency = models.CharField(
        choices=djstripe_settings.CURRENCIES,
        max_length=10,
        null=False)
    interval = models.CharField(
        max_length=10,
        choices=INTERVALS,
        verbose_name="Interval type",
        null=False)
    interval_count = models.IntegerField(
        verbose_name="Intervals between charges",
        default=1,
        null=True)
    amount = models.DecimalField(decimal_places=2, max_digits=7,
                                 verbose_name="Amount (per period)",
                                 null=False)
    trial_period_days = models.IntegerField(null=True)

    def __str__(self):
        return self.name

    @classmethod
    def create(cls, metadata={}, **kwargs):
        """Create and then return a Plan (both in Stripe, and in our db)."""

        stripe.Plan.create(
            id=kwargs['stripe_id'],
            amount=int(kwargs['amount'] * 100),
            currency=kwargs['currency'],
            interval=kwargs['interval'],
            interval_count=kwargs.get('interval_count', None),
            name=kwargs['name'],
            trial_period_days=kwargs.get('trial_period_days'),
            metadata=metadata)

        plan = Plan.objects.create(
            stripe_id=kwargs['stripe_id'],
            amount=kwargs['amount'],
            currency=kwargs['currency'],
            interval=kwargs['interval'],
            interval_count=kwargs.get('interval_count', None),
            name=kwargs['name'],
            trial_period_days=kwargs.get('trial_period_days'),
        )

        return plan

    @classmethod
    def get_or_create(cls, **kwargs):
        try:
            return Plan.objects.get(stripe_id=kwargs['stripe_id']), False
        except Plan.DoesNotExist:
            return cls.create(**kwargs), True

    def update_name(self):
        """Update the name of the Plan in Stripe and in the db.

        - Assumes the object being called has the name attribute already
          reset, but has not been saved.
        - Stripe does not allow for update of any other Plan attributes besides
          name.

        """

        p = stripe.Plan.retrieve(self.stripe_id)
        p.name = self.name
        p.save()

        self.save()

    @property
    def stripe_plan(self):
        """Return the plan data from Stripe."""
        # TODO - needs test
        return stripe.Plan.retrieve(self.stripe_id)<|MERGE_RESOLUTION|>--- conflicted
+++ resolved
@@ -19,17 +19,12 @@
 import stripe
 
 from . import settings as djstripe_settings
-from .exceptions import SubscriptionCancellationFailure
+from .exceptions import SubscriptionCancellationFailure, SubscriptionApiError
 from .managers import CustomerManager, ChargeManager, TransferManager
 from .signals import WEBHOOK_SIGNALS
 from .signals import subscription_made, cancelled, card_changed
 from .signals import webhook_processing_error
-<<<<<<< HEAD
-from .settings import TRIAL_PERIOD_FOR_USER_CALLBACK
-from .settings import DEFAULT_PLAN
 from .settings import ALLOW_MULTIPLE_SUBSCRIPTIONS, RETAIN_CANCELED_SUBSCRIPTIONS
-=======
->>>>>>> 43c57830
 
 
 stripe.api_key = settings.STRIPE_SECRET_KEY
@@ -195,16 +190,19 @@
                     if not self.customer:
                         self.link_customer()
                     if self.customer:
-<<<<<<< HEAD
-                        self.customer.sync_subscriptions()
-=======
+                        # TODO see whether sync_subscriptions() also covers the deletion case.
+                        """
+                        Previously, the code tested for "customer.subscription.deleted" and in
+                        this case would cancel the current_subscription, rather than syncing.
+                        
                         if self.kind == "customer.subscription.deleted":
                             self.customer.current_subscription.status = CurrentSubscription.STATUS_CANCELLED
                             self.customer.current_subscription.canceled_at = timezone.now()
                             self.customer.current_subscription.save()
                         else:
                             self.customer.sync_current_subscription()
->>>>>>> 43c57830
+                        """
+                        self.customer.sync_subscriptions()
                 elif self.kind == "customer.deleted":
                     if not self.customer:
                         self.link_customer()
@@ -344,15 +342,9 @@
     def purge(self):
         try:
             self.stripe_customer.delete()
-<<<<<<< HEAD
-        except stripe.error.InvalidRequestError as e:
-            if e.message.startswith("No such customer:"):
-                # The exception was thrown because the customer was already
-=======
         except stripe.InvalidRequestError as e:
             if str(e).startswith("No such customer:"):
                 # The exception was thrown because the stripe customer was already
->>>>>>> 43c57830
                 # deleted on the stripe side, ignore the exception
                 pass
             else:
@@ -376,7 +368,6 @@
             self.date_purged is None
 
     def has_active_subscription(self):
-<<<<<<< HEAD
         for sub in self.subscriptions.all():
             if sub.is_valid():
                 return True
@@ -385,7 +376,7 @@
     @property
     def current_subscription(self):
         if Customer.allow_multiple_subscriptions:
-            raise exceptions.SubscriptionApiError(
+            raise SubscriptionApiError(
                 "current_subscription not available with multiple subscriptions"
             )
         if self.subscriptions.count():
@@ -414,28 +405,16 @@
 
     def cancel_subscription(self, at_period_end=True, subscription=None):
         if Customer.allow_multiple_subscriptions and not subscription:
-            raise exceptions.SubscriptionApiError(
+            raise SubscriptionApiError(
                 "Must specify a subscription to cancel"
             )
         if not subscription:
             if self.subscriptions.count() == 0:
-                raise exceptions.SubscriptionCancellationFailure(
+                raise SubscriptionCancellationFailure(
                     "Customer does not have current subscription"
                 )
             subscription = self.subscriptions.all()[0]
-=======
-        try:
-            return self.current_subscription.is_valid()
-        except CurrentSubscription.DoesNotExist:
-            return False
-
-    def cancel_subscription(self, at_period_end=True):
-        try:
-            current_subscription = self.current_subscription
-        except CurrentSubscription.DoesNotExist:
-            raise SubscriptionCancellationFailure("Customer does not have current subscription")
-
->>>>>>> 43c57830
+
         try:
             """
             If plan has trial days and customer cancels before trial period ends,
@@ -443,7 +422,6 @@
             """
             if subscription.trial_end and subscription.trial_end > timezone.now():
                 at_period_end = False
-<<<<<<< HEAD
             cu = self.stripe_customer
             sub = None
             if cu.subscriptions.count > 0:
@@ -457,8 +435,10 @@
                 sub = sub.delete(at_period_end=at_period_end)
                 subscription.status = sub.status
                 subscription.cancel_at_period_end = sub.cancel_at_period_end
-                subscription.ended_at = convert_tstamp(sub.ended_at) if sub.ended_at else None
-                subscription.canceled_at = convert_tstamp(sub.canceled_at) if sub.canceled_at else timezone.now()
+                subscription.current_period_end = convert_tstamp(sub, "current_period_end")
+                subscription.canceled_at = convert_tstamp(sub, "canceled_at") or timezone.now()
+                if not at_period_end:
+                    subscription.ended_at = subscription.canceled_at
                 subscription.save()
                 cancelled.send(sender=self, stripe_response=sub)
             else:
@@ -468,28 +448,12 @@
                 """
                 subscription.status = "canceled"
                 subscription.canceled_at = timezone.now()
-                subscription.ended_at = subscription.canceled_at
+                if not at_period_end:
+                    subscription.ended_at = subscription.canceled_at
                 subscription.save()
-        except stripe.error.InvalidRequestError as e:
-            raise exceptions.SubscriptionCancellationFailure(
-                "Customer's information is not current with Stripe.\n{}".format(
-                    e.message
-                )
-            )
-        return subscription
-=======
-            sub = self.stripe_customer.cancel_subscription(at_period_end=at_period_end)
         except stripe.InvalidRequestError as exc:
             raise SubscriptionCancellationFailure("Customer's information is not current with Stripe.\n{}".format(str(exc)))
-
-        current_subscription.status = sub.status
-        current_subscription.cancel_at_period_end = sub.cancel_at_period_end
-        current_subscription.current_period_end = convert_tstamp(sub, "current_period_end")
-        current_subscription.canceled_at = convert_tstamp(sub, "canceled_at") or timezone.now()
-        current_subscription.save()
-        cancelled.send(sender=self, stripe_response=sub)
-        return current_subscription
->>>>>>> 43c57830
+        return subscription
 
     def cancel(self, at_period_end=True):
         # TODO - add deprecation warning and test
@@ -541,7 +505,7 @@
             invoice = stripe.Invoice.create(customer=self.stripe_id)
             invoice.pay()
             return True
-        except stripe.error.InvalidRequestError:
+        except stripe.InvalidRequestError:
             return False  # There was nothing to invoice
 
     def sync(self, cu=None):
@@ -568,7 +532,6 @@
         subscriptions.
         """
         cu = cu or self.stripe_customer
-<<<<<<< HEAD
         subs = cu.subscriptions
         if Customer.allow_multiple_subscriptions and not Customer.retain_canceled_subscriptions:
             self.subscriptions.all().delete()
@@ -581,17 +544,21 @@
                         if self.subscriptions.count() == 0:
                             raise Subscription.DoesNotExist
                         sub_obj = self.subscriptions.all()[0]
-                    sub_obj.plan = plan_from_stripe_id(sub.plan.id)
+                    sub_obj.plan = djstripe_settings.plan_from_stripe_id(sub.plan.id)
+                    sub_obj.current_period_start = convert_tstamp(
+                        sub.current_period_start
+                    )
+                    sub_obj.current_period_end = convert_tstamp(
+                        sub.current_period_end
+                    )
+                    sub_obj.amount = (sub.plan.amount / decimal.Decimal("100"))
+                    sub_obj.status = sub.status
+                    sub_obj.cancel_at_period_end = sub.cancel_at_period_end
+                    sub_obj.canceled_at = convert_tstamp(sub, "canceled_at")
                     sub_obj.quantity = sub.quantity
                     sub_obj.start = convert_tstamp(sub.start)
-                    sub_obj.status = sub.status
-                    sub_obj.cancel_at_period_end = sub.cancel_at_period_end
-                    sub_obj.canceled_at = convert_tstamp(sub.canceled_at) if sub.canceled_at else None
-                    sub_obj.current_period_end = convert_tstamp(sub.current_period_end)
-                    sub_obj.current_period_start = convert_tstamp(sub.current_period_start)
                     # ended_at will generally be null, since Stripe does not retain ended subscriptions.
-                    sub_obj.ended_at = convert_tstamp(sub.ended_at) if sub.ended_at else None
-                    sub_obj.amount = (sub.plan.amount / decimal.Decimal("100"))
+                    sub_obj.ended_at = convert_tstamp(sub, "ended_at")
                     
                     if sub.trial_start and sub.trial_end:
                         sub_obj.trial_start = convert_tstamp(sub.trial_start)
@@ -609,18 +576,22 @@
                     sub_obj = Subscription(
                         stripe_id=sub.id,
                         customer=self,
-                        plan=plan_from_stripe_id(sub.plan.id),
-                        quantity=sub.quantity,
-                        start=convert_tstamp(sub.start),
+                        plan=djstripe_settings.plan_from_stripe_id(sub.plan.id),
+                        current_period_start=convert_tstamp(
+                            sub.current_period_start
+                        ),
+                        current_period_end=convert_tstamp(
+                            sub.current_period_end
+                        ),
+                        amount=(sub.plan.amount / decimal.Decimal("100")),
                         status=sub.status,
                         cancel_at_period_end=sub.cancel_at_period_end,
-                        canceled_at=convert_tstamp(sub.canceled_at) if sub.canceled_at else None,
-                        current_period_end=convert_tstamp(sub.current_period_end),
-                        current_period_start=convert_tstamp(sub.current_period_start),
-                        ended_at=convert_tstamp(sub.ended_at) if sub.ended_at else None,
-                        trial_end=convert_tstamp(sub.trial_end) if sub.trial_end else None,
-                        trial_start=convert_tstamp(sub.trial_start) if sub.trial_start else None,
-                        amount=(sub.plan.amount / decimal.Decimal("100"))
+                        canceled_at=convert_tstamp(sub, "canceled_at"),
+                        start=convert_tstamp(sub.start),
+                        quantity=sub.quantity,
+                        ended_at=convert_tstamp(sub, "ended_at"),
+                        trial_end=convert_tstamp(sub, "trial_end"),
+                        trial_start=convert_tstamp(sub, "trial_start"),
                     )
                     
                 sub_obj.save()
@@ -630,17 +601,18 @@
 
     def update_plan_quantity(self, quantity, charge_immediately=False, subscription=None):
         if Customer.allow_multiple_subscriptions and not subscription:
-            raise exceptions.SubscriptionApiError("Must specify a subscription to update")
+            raise SubscriptionApiError("Must specify a subscription to update")
         sub = self.matching_stripe_subscription(subscription)
         if sub:
             self.subscribe(
-                plan=plan_from_stripe_id(sub.plan.id),
+                plan=djstripe_settings.plan_from_stripe_id(sub.plan.id),
                 quantity=quantity,
                 charge_immediately=charge_immediately,
                 subscription=subscription
             )
 
-    def subscribe(self, plan, quantity=1, trial_days=None, charge_immediately=True,
+    def subscribe(self, plan, quantity=1, trial_days=None,
+                  charge_immediately=True, prorate=djstripe_settings.PRORATION_POLICY,
                   subscription=None):
         """
         Retrieve the first (and only) Stripe subscription if it exists, and if multiple
@@ -648,113 +620,26 @@
         subscription, unless the subscription parameter is provided, in which that
         subscription will be modified (upgraded).
         """
-=======
-        sub = cu.subscription
-        if sub:
-            try:
-                sub_obj = self.current_subscription
-                sub_obj.plan = djstripe_settings.plan_from_stripe_id(sub.plan.id)
-                sub_obj.current_period_start = convert_tstamp(
-                    sub.current_period_start
-                )
-                sub_obj.current_period_end = convert_tstamp(
-                    sub.current_period_end
-                )
-                sub_obj.amount = (sub.plan.amount / decimal.Decimal("100"))
-                sub_obj.status = sub.status
-                sub_obj.cancel_at_period_end = sub.cancel_at_period_end
-                sub_obj.canceled_at = convert_tstamp(sub, "canceled_at")
-                sub_obj.start = convert_tstamp(sub.start)
-                sub_obj.quantity = sub.quantity
-                sub_obj.save()
-            except CurrentSubscription.DoesNotExist:
-                sub_obj = CurrentSubscription.objects.create(
-                    customer=self,
-                    plan=djstripe_settings.plan_from_stripe_id(sub.plan.id),
-                    current_period_start=convert_tstamp(
-                        sub.current_period_start
-                    ),
-                    current_period_end=convert_tstamp(
-                        sub.current_period_end
-                    ),
-                    amount=(sub.plan.amount / decimal.Decimal("100")),
-                    status=sub.status,
-                    cancel_at_period_end=sub.cancel_at_period_end,
-                    canceled_at=convert_tstamp(sub, "canceled_at"),
-                    start=convert_tstamp(sub.start),
-                    quantity=sub.quantity
-                )
-
-            if sub.trial_start and sub.trial_end:
-                sub_obj.trial_start = convert_tstamp(sub.trial_start)
-                sub_obj.trial_end = convert_tstamp(sub.trial_end)
-            else:
-                """
-                Avoids keeping old values for trial_start and trial_end
-                for cases where customer had a subscription with trial days
-                then one without that (s)he cancels.
-                """
-                sub_obj.trial_start = None
-                sub_obj.trial_end = None
-
-            sub_obj.save()
-
-            return sub_obj
-
-    def update_plan_quantity(self, quantity, charge_immediately=False):
-        self.subscribe(
-            plan=djstripe_settings.plan_from_stripe_id(
-                self.stripe_customer.subscription.plan.id
-            ),
-            quantity=quantity,
-            charge_immediately=charge_immediately
-        )
-
-    def subscribe(self, plan, quantity=1, trial_days=None,
-                  charge_immediately=True, prorate=djstripe_settings.PRORATION_POLICY):
->>>>>>> 43c57830
         cu = self.stripe_customer
         sub = self.matching_stripe_subscription(subscription, cu)
         """
         Trial_days corresponds to the value specified by the selected plan
         for the key trial_period_days.
         """
-<<<<<<< HEAD
-        if ("trial_period_days" in PAYMENTS_PLANS[plan]):
-            trial_days = PAYMENTS_PLANS[plan]["trial_period_days"]
-        """
-        The subscription is defined with prorate=False to make the subscription
-        end behavior of Change plan consistent with the one of Cancel subscription (which is
-        defined with at_period_end=True).
-        """
+        if ("trial_period_days" in djstripe_settings.PAYMENTS_PLANS[plan]):
+            trial_days = djstripe_settings.PAYMENTS_PLANS[plan]["trial_period_days"]
         if sub:
-            sub.plan = PAYMENTS_PLANS[plan]["stripe_plan_id"]
-            sub.prorate = False
+            sub.plan = djstripe_settings.PAYMENTS_PLANS[plan]["stripe_plan_id"]
+            sub.prorate = prorate
             sub.quantity = quantity
             if trial_days:
                 sub.trial_end = timezone.now() + datetime.timedelta(days=trial_days)
             resp = sub.save()
         else:
             resp = cu.subscriptions.create(
-                plan=PAYMENTS_PLANS[plan]["stripe_plan_id"],
+                plan=djstripe_settings.PAYMENTS_PLANS[plan]["stripe_plan_id"],
                 trial_end=timezone.now() + datetime.timedelta(days=trial_days) if trial_days else None,
-                prorate=False,
-=======
-        if ("trial_period_days" in djstripe_settings.PAYMENTS_PLANS[plan]):
-            trial_days = djstripe_settings.PAYMENTS_PLANS[plan]["trial_period_days"]
-
-        if trial_days:
-            resp = cu.update_subscription(
-                plan=djstripe_settings.PAYMENTS_PLANS[plan]["stripe_plan_id"],
-                trial_end=timezone.now() + datetime.timedelta(days=trial_days),
                 prorate=prorate,
-                quantity=quantity
-            )
-        else:
-            resp = cu.update_subscription(
-                plan=djstripe_settings.PAYMENTS_PLANS[plan]["stripe_plan_id"],
-                prorate=prorate,
->>>>>>> 43c57830
                 quantity=quantity
             )
         self.sync_subscriptions()
@@ -823,12 +708,8 @@
         return Charge.sync_from_stripe_data(data)
 
 
-<<<<<<< HEAD
 class Subscription(StripeObject):
-=======
-class CurrentSubscription(TimeStampedModel):
     # TODO - needs tests
->>>>>>> 43c57830
 
     STATUS_TRIALING = "trialing"
     STATUS_ACTIVE = "active"
