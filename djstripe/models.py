--- conflicted
+++ resolved
@@ -209,18 +209,10 @@
             return cls.create(subscriber, account, idempotency_key=idempotency_key), True
 
     @classmethod
-<<<<<<< HEAD
     def create(cls, subscriber, account=None, idempotency_key=None):
-        trial_days = None
-        if djstripe_settings.trial_period_for_subscriber_callback:
-            trial_days = djstripe_settings.trial_period_for_subscriber_callback(subscriber)
-
         optional = dict()
         if account is not None:
             optional['stripe_account'] = account.stripe_id
-=======
-    def create(cls, subscriber, idempotency_key=None):
->>>>>>> a5ac1f29
         stripe_customer = cls._api_create(
             email=subscriber.email,
             idempotency_key=idempotency_key,
