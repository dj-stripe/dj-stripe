--- conflicted
+++ resolved
@@ -191,15 +191,9 @@
 
     def purge(self):
         try:
-<<<<<<< HEAD
-            self.stripe_customer.delete()
-        except stripe.InvalidRequestError as exc:
-            if str(exc).find("No such customer:") >= 0:
-=======
             self._api_delete()
         except InvalidRequestError as exc:
-            if str(exc).startswith("No such customer:"):
->>>>>>> f40f93af
+            if "No such customer:" in str(exc):
                 # The exception was thrown because the stripe customer was already
                 # deleted on the stripe side, ignore the exception
                 pass
