# -*- coding: utf-8 -*-
from __future__ import unicode_literals

import datetime
import decimal
import json
import traceback as exception_traceback
import warnings
import logging

from django.conf import settings
from django.contrib.sites.models import Site
from django.core.mail import EmailMessage
from django.db import models
from django.template.loader import render_to_string
from django.utils import timezone
from django.utils.encoding import python_2_unicode_compatible, smart_text

from jsonfield.fields import JSONField
from model_utils.models import TimeStampedModel
import stripe

from . import settings as djstripe_settings
<<<<<<< HEAD
from .exceptions import SubscriptionCancellationFailure, SubscriptionApiError
=======
from .exceptions import SubscriptionCancellationFailure, SubscriptionUpdateFailure
>>>>>>> d92634e6
from .managers import CustomerManager, ChargeManager, TransferManager
from .signals import WEBHOOK_SIGNALS
from .signals import subscription_made, cancelled, card_changed
from .signals import webhook_processing_error
from . import webhooks

logger = logging.getLogger(__name__)

stripe.api_key = settings.STRIPE_SECRET_KEY
stripe.api_version = getattr(settings, "STRIPE_API_VERSION", "2014-01-31")


def convert_tstamp(response, field_name=None):
    # Overrides the set timezone to UTC - I think...
    tz = timezone.utc if settings.USE_TZ else None

    if not field_name:
        return datetime.datetime.fromtimestamp(response, tz)
    else:
        if field_name in response and response[field_name]:
            return datetime.datetime.fromtimestamp(response[field_name], tz)


class StripeObject(TimeStampedModel):

    stripe_id = models.CharField(max_length=50, unique=True)

    class Meta:
        abstract = True


@python_2_unicode_compatible
class EventProcessingException(TimeStampedModel):

    event = models.ForeignKey("Event", null=True)
    data = models.TextField()
    message = models.CharField(max_length=500)
    traceback = models.TextField()

    @classmethod
    def log(cls, data, exception, event):
        cls.objects.create(
            event=event,
            data=data or "",
            message=str(exception),
            traceback=exception_traceback.format_exc()
        )

    def __str__(self):
        return "<{message}, pk={pk}, Event={event}>".format(message=self.message, pk=self.pk, event=self.event)


@python_2_unicode_compatible
class Event(StripeObject):

    kind = models.CharField(max_length=250)
    livemode = models.BooleanField(default=False)
    customer = models.ForeignKey("Customer", null=True)
    webhook_message = JSONField()
    validated_message = JSONField(null=True)
    valid = models.NullBooleanField(null=True)
    processed = models.BooleanField(default=False)

    @property
    def message(self):
        return self.validated_message

    def __str__(self):
        return "<{kind}, stripe_id={stripe_id}>".format(kind=self.kind, stripe_id=self.stripe_id)

    def validate(self):
        evt = stripe.Event.retrieve(self.stripe_id)
        self.validated_message = json.loads(
            json.dumps(
                evt.to_dict(),
                sort_keys=True,
                cls=stripe.StripeObjectEncoder
            )
        )
        self.valid = self.webhook_message["data"] == self.validated_message["data"]
        self.save()

    def process(self):
        """
        Call whatever webhook event handlers have registered for this event, based on event "type" and
        event "sub type"

        See event handlers registered in djstripe.event_handlers module (or handlers registered in djstripe plugins or
        contrib packages)
        """
        if self.valid and not self.processed:
            event_type, event_subtype = self.kind.split(".", 1)

            try:
<<<<<<< HEAD
                # Link the customer
                if not self.kind.startswith("plan.") and not self.kind.startswith("transfer."):
                    self.link_customer()

                # Handle events
                if self.kind.startswith("invoice."):
                    Invoice.handle_event(self)
                elif self.kind.startswith("charge."):
                    self.customer.record_charge(self.message["data"]["object"]["id"])
                elif self.kind.startswith("transfer."):
                    Transfer.process_transfer(self, self.message["data"]["object"])
                elif self.kind.startswith("customer.subscription."):
                    if self.customer:
                        if Customer.allow_multiple_subscriptions:
                            self.customer.sync_subscriptions()
                        else:
                            if self.kind == "customer.subscription.deleted":
                                self.customer.current_subscription.status = Subscription.STATUS_CANCELLED
                                self.customer.current_subscription.canceled_at = timezone.now()
                                self.customer.current_subscription.save()
                            else:
                                self.customer.sync_current_subscription()
                elif self.kind == "customer.deleted":
                    self.customer.purge()
=======
                # TODO: would it make sense to wrap the next 4 lines in a transaction.atomic context? Yes it would,
                # except that some webhook handlers can have side effects outside of our local database, meaning that
                # even if we rollback on our database, some updates may have been sent to Stripe, etc in resposne to
                # webhooks...
                webhooks.call_handlers(self, self.message["data"], event_type, event_subtype)
>>>>>>> d92634e6
                self.send_signal()
                self.processed = True
                self.save()
            except stripe.StripeError as exc:
                # TODO: What if we caught all exceptions or a broader range of exceptions here? How about DoesNotExist
                # exceptions, for instance? or how about TypeErrors, KeyErrors, ValueErrors, etc?
                EventProcessingException.log(
                    data=exc.http_body,
                    exception=exc,
                    event=self
                )
                webhook_processing_error.send(
                    sender=Event,
                    data=exc.http_body,
                    exception=exc
                )

    def send_signal(self):
        signal = WEBHOOK_SIGNALS.get(self.kind)
        if signal:
            return signal.send(sender=Event, event=self)


class Transfer(StripeObject):
    event = models.ForeignKey(Event, related_name="transfers")
    amount = models.DecimalField(decimal_places=2, max_digits=7)
    status = models.CharField(max_length=25)
    date = models.DateTimeField()
    description = models.TextField(null=True, blank=True)
    adjustment_count = models.IntegerField()
    adjustment_fees = models.DecimalField(decimal_places=2, max_digits=7)
    adjustment_gross = models.DecimalField(decimal_places=2, max_digits=7)
    charge_count = models.IntegerField()
    charge_fees = models.DecimalField(decimal_places=2, max_digits=7)
    charge_gross = models.DecimalField(decimal_places=2, max_digits=7)
    collected_fee_count = models.IntegerField()
    collected_fee_gross = models.DecimalField(decimal_places=2, max_digits=7)
    net = models.DecimalField(decimal_places=2, max_digits=7)
    refund_count = models.IntegerField()
    refund_fees = models.DecimalField(decimal_places=2, max_digits=7)
    refund_gross = models.DecimalField(decimal_places=2, max_digits=7)
    validation_count = models.IntegerField()
    validation_fees = models.DecimalField(decimal_places=2, max_digits=7)

    objects = TransferManager()

    def __str__(self):
        return "<amount={amount}, status={status}, stripe_id={stripe_id}>".format(amount=self.amount, status=self.status, stripe_id=self.stripe_id)

    def update_status(self):
        self.status = stripe.Transfer.retrieve(self.stripe_id).status
        self.save()

    @classmethod
    def process_transfer(cls, event, transfer):
        defaults = {
            "amount": transfer["amount"] / decimal.Decimal("100"),
            "status": transfer["status"],
            "date": convert_tstamp(transfer, "date"),
            "description": transfer.get("description", ""),
            "adjustment_count": transfer["summary"]["adjustment_count"],
            "adjustment_fees": transfer["summary"]["adjustment_fees"],
            "adjustment_gross": transfer["summary"]["adjustment_gross"],
            "charge_count": transfer["summary"]["charge_count"],
            "charge_fees": transfer["summary"]["charge_fees"],
            "charge_gross": transfer["summary"]["charge_gross"],
            "collected_fee_count": transfer["summary"]["collected_fee_count"],
            "collected_fee_gross": transfer["summary"]["collected_fee_gross"],
            "net": transfer["summary"]["net"] / decimal.Decimal("100"),
            "refund_count": transfer["summary"]["refund_count"],
            "refund_fees": transfer["summary"]["refund_fees"],
            "refund_gross": transfer["summary"]["refund_gross"],
            "validation_count": transfer["summary"]["validation_count"],
            "validation_fees": transfer["summary"]["validation_fees"],
        }
        for field in defaults:
            if field.endswith("fees") or field.endswith("gross"):
                defaults[field] = defaults[field] / decimal.Decimal("100")

        if event.kind == "transfer.paid":
            defaults.update({"event": event})
            obj, created = Transfer.objects.get_or_create(
                stripe_id=transfer["id"],
                defaults=defaults
            )
        else:
            obj, created = Transfer.objects.get_or_create(
                stripe_id=transfer["id"],
                event=event,
                defaults=defaults
            )

        if created:
            for fee in transfer["summary"]["charge_fee_details"]:
                obj.charge_fee_details.create(
                    amount=fee["amount"] / decimal.Decimal("100"),
                    application=fee.get("application", ""),
                    description=fee.get("description", ""),
                    kind=fee["type"]
                )
        else:
            obj.status = transfer["status"]
            obj.save()

        if event.kind == "transfer.updated":
            obj.update_status()


class TransferChargeFee(TimeStampedModel):
    transfer = models.ForeignKey(Transfer, related_name="charge_fee_details")
    amount = models.DecimalField(decimal_places=2, max_digits=7)
    application = models.TextField(null=True, blank=True)
    description = models.TextField(null=True, blank=True)
    kind = models.CharField(max_length=150)


@python_2_unicode_compatible
class Customer(StripeObject):
    subscriber = models.OneToOneField(getattr(settings, 'DJSTRIPE_SUBSCRIBER_MODEL', settings.AUTH_USER_MODEL), null=True)
    card_fingerprint = models.CharField(max_length=200, blank=True)
    card_last_4 = models.CharField(max_length=4, blank=True)
    card_kind = models.CharField(max_length=50, blank=True)
    card_exp_month = models.PositiveIntegerField(blank=True, null=True)
    card_exp_year = models.PositiveIntegerField(blank=True, null=True)
    date_purged = models.DateTimeField(null=True, editable=False)

    objects = CustomerManager()

    allow_multiple_subscriptions = djstripe_settings.ALLOW_MULTIPLE_SUBSCRIPTIONS
    retain_canceled_subscriptions = djstripe_settings.RETAIN_CANCELED_SUBSCRIPTIONS

    def __str__(self):
        return "<{subscriber}, stripe_id={stripe_id}>".format(subscriber=smart_text(self.subscriber), stripe_id=self.stripe_id)

    @property
    def stripe_customer(self):
        return stripe.Customer.retrieve(self.stripe_id)

    def purge(self):
        try:
            self.stripe_customer.delete()
        except stripe.InvalidRequestError as exc:
            if str(exc).startswith("No such customer:"):
                # The exception was thrown because the stripe customer was already
                # deleted on the stripe side, ignore the exception
                pass
            else:
                # The exception was raised for another reason, re-raise it
                raise
        self.subscriber = None
        self.card_fingerprint = ""
        self.card_last_4 = ""
        self.card_kind = ""
        self.card_exp_month = None
        self.card_exp_year = None
        self.date_purged = timezone.now()
        self.save()

    def delete(self, using=None):
        # Only way to delete a customer is to use SQL
        self.purge()

    def can_charge(self):
        return self.card_fingerprint and \
            self.card_last_4 and \
            self.card_kind and \
            self.date_purged is None

    def has_active_subscription(self):
        for subscription in self.subscriptions.all():
            if subscription.is_valid():
                return True
        return False

    @property
    def current_subscription(self):
        if Customer.allow_multiple_subscriptions:
            raise SubscriptionApiError(
                "current_subscription not available with multiple subscriptions"
            )
        if self.subscriptions.count():
            return self.subscriptions.all()[0]
        else:
            raise Subscription.DoesNotExist

    def matching_stripe_subscription(self, subscription, cu=None):
        """
        Look up the Stripe subscription matching this subscription, using the
        Stripe ID. If multiple subscriptions are not allowed, the subscription
        parameter is ignored, and we just return the first (and presumably only)
        Stripe subscription.
        """
        cu = cu or self.stripe_customer
        stripe_subscription = None
        if cu.subscriptions.count > 0:
            if not Customer.allow_multiple_subscriptions:
                stripe_subscription = cu.subscriptions.data[0]
            else:
                if subscription:
                    matching = [sub for sub in cu.subscriptions.data if sub.id == subscription.stripe_id]
                    if matching:
                        stripe_subscription = matching[0]
        return stripe_subscription

    def cancel_subscription(self, at_period_end=True, subscription=None):
        if Customer.allow_multiple_subscriptions and not subscription:
            raise SubscriptionApiError(
                "Must specify a subscription to cancel"
            )
        if not subscription:
            if self.subscriptions.count() == 0:
                raise SubscriptionCancellationFailure(
                    "Customer does not have current subscription"
                )
            subscription = self.subscriptions.all()[0]

        """
        If plan has trial days and customer cancels before trial period ends,
        then end subscription now, i.e. at_period_end=False
        """
        if subscription.trial_end and subscription.trial_end > timezone.now():
            at_period_end = False
        cu = self.stripe_customer
        stripe_subscription = None
        if cu.subscriptions.count > 0:
            if Customer.allow_multiple_subscriptions:
                matching = [sub for sub in cu.subscriptions.data if sub.id == subscription.stripe_id]
                if matching:
                    stripe_subscription = matching[0]
            else:
                stripe_subscription = cu.subscriptions.data[0]
        if stripe_subscription:
            stripe_subscription = stripe_subscription.delete(at_period_end=at_period_end)
            subscription.status = stripe_subscription.status
            subscription.cancel_at_period_end = stripe_subscription.cancel_at_period_end
            subscription.current_period_end = convert_tstamp(stripe_subscription, "current_period_end")
            subscription.canceled_at = convert_tstamp(stripe_subscription, "canceled_at") or timezone.now()
            if not at_period_end:
                subscription.ended_at = subscription.canceled_at
            subscription.save()
            cancelled.send(sender=self, stripe_response=stripe_subscription)
        else:
            """
            No Stripe subscription exists, perhaps because it was independently cancelled at Stripe.
            Synthesise the cancellation state using the current time.
            """
            subscription.status = Subscription.STATUS_CANCELLED
            subscription.canceled_at = timezone.now()
            if not at_period_end:
                subscription.ended_at = subscription.canceled_at
            subscription.save()

        return subscription

    def cancel(self, at_period_end=True):
        warnings.warn("Deprecated - Use ``cancel_subscription`` instead. This method will be removed in dj-stripe 1.0.", DeprecationWarning)
        return self.cancel_subscription(at_period_end=at_period_end)

    @classmethod
    def get_or_create(cls, subscriber):
        try:
            return Customer.objects.get(subscriber=subscriber), False
        except Customer.DoesNotExist:
            return cls.create(subscriber), True

    @classmethod
    def create(cls, subscriber):
        trial_days = None
        if djstripe_settings.trial_period_for_subscriber_callback:
            trial_days = djstripe_settings.trial_period_for_subscriber_callback(subscriber)

        stripe_customer = stripe.Customer.create(email=subscriber.email)
        customer = Customer.objects.create(subscriber=subscriber, stripe_id=stripe_customer.id)

        if djstripe_settings.DEFAULT_PLAN and trial_days:
            customer.subscribe(plan=djstripe_settings.DEFAULT_PLAN, trial_days=trial_days)

        return customer

    def update_card(self, token):
        stripe_customer = self.stripe_customer
        stripe_customer.card = token
        stripe_customer.save()
        self.card_fingerprint = stripe_customer.active_card.fingerprint
        self.card_last_4 = stripe_customer.active_card.last4
        self.card_kind = stripe_customer.active_card.type
        self.card_exp_month = stripe_customer.active_card.exp_month
        self.card_exp_year = stripe_customer.active_card.exp_year
        self.save()
        card_changed.send(sender=self, stripe_response=stripe_customer)

    def retry_unpaid_invoices(self):
        self.sync_invoices()
        for inv in self.invoices.filter(paid=False, closed=False):
            try:
                inv.retry()  # Always retry unpaid invoices
            except stripe.InvalidRequestError as exc:
                if str(exc) != "Invoice is already paid":
                    raise exc

    def send_invoice(self):
        try:
            invoice = stripe.Invoice.create(customer=self.stripe_id)
            invoice.pay()
            return True
        except stripe.InvalidRequestError:
            return False  # There was nothing to invoice

    # TODO refactor, deprecation on cu parameter -> stripe_customer
    def sync(self, cu=None):
        stripe_customer = cu or self.stripe_customer
        if getattr(stripe_customer, 'deleted', False):
            # Customer was deleted from stripe
            self.purge()
        elif getattr(stripe_customer, 'active_card', None):
            self.card_fingerprint = stripe_customer.active_card.fingerprint
            self.card_last_4 = stripe_customer.active_card.last4
            self.card_kind = stripe_customer.active_card.type
            self.card_exp_month = stripe_customer.active_card.exp_month
            self.card_exp_year = stripe_customer.active_card.exp_year
            self.save()

    # TODO refactor, deprecation on cu parameter -> stripe_customer
    def sync_invoices(self, cu=None, **kwargs):
        stripe_customer = cu or self.stripe_customer
        for invoice in stripe_customer.invoices(**kwargs).data:
            Invoice.sync_from_stripe_data(invoice, send_receipt=False)

    # TODO refactor, deprecation on cu parameter -> stripe_customer
    def sync_charges(self, cu=None, **kwargs):
        stripe_customer = cu or self.stripe_customer
        for charge in stripe_customer.charges(**kwargs).data:
            self.record_charge(charge.id)

    # TODO refactor, deprecation on cu parameter -> stripe_customer
    def sync_subscriptions(self, cu=None):
        """
        Remove all existing Subscription records and regenerate from the Stripe
        subscriptions.
        """
        cu = cu or self.stripe_customer
        stripe_subscriptions = cu.subscriptions
        if Customer.allow_multiple_subscriptions and not Customer.retain_canceled_subscriptions:
            self.subscriptions.all().delete()
        first_sub = None
        if stripe_subscriptions.count > 0:
            for stripe_subscription in stripe_subscriptions.data:
                try:
                    if Customer.allow_multiple_subscriptions:
                        subscription = self.subscriptions.get(stripe_id=stripe_subscription.id)
                    else:
                        if self.subscriptions.count() == 0:
                            raise Subscription.DoesNotExist
                        subscription = self.subscriptions.all()[0]
                    logger.debug('Updating subscription')
                    subscription.plan = djstripe_settings.plan_from_stripe_id(stripe_subscription.plan.id)
                    subscription.current_period_start = convert_tstamp(
                        stripe_subscription.current_period_start
                    )
                    subscription.current_period_end = convert_tstamp(
                        stripe_subscription.current_period_end
                    )
                    subscription.amount = (stripe_subscription.plan.amount / decimal.Decimal("100"))
                    subscription.status = stripe_subscription.status
                    subscription.cancel_at_period_end = stripe_subscription.cancel_at_period_end
                    subscription.canceled_at = convert_tstamp(stripe_subscription, "canceled_at")
                    subscription.quantity = stripe_subscription.quantity
                    subscription.start = convert_tstamp(stripe_subscription.start)
                    # ended_at will generally be null, since Stripe does not retain ended subscriptions.
                    subscription.ended_at = convert_tstamp(stripe_subscription, "ended_at")

                except Subscription.DoesNotExist:
                    logger.debug('Creating subscription')
                    subscription = Subscription(
                        stripe_id=stripe_subscription.id,
                        customer=self,
                        plan=djstripe_settings.plan_from_stripe_id(stripe_subscription.plan.id),
                        current_period_start=convert_tstamp(
                            stripe_subscription.current_period_start
                        ),
                        current_period_end=convert_tstamp(
                            stripe_subscription.current_period_end
                        ),
                        amount=(stripe_subscription.plan.amount / decimal.Decimal("100")),
                        status=stripe_subscription.status,
                        cancel_at_period_end=stripe_subscription.cancel_at_period_end,
                        canceled_at=convert_tstamp(stripe_subscription, "canceled_at"),
                        start=convert_tstamp(stripe_subscription.start),
                        quantity=stripe_subscription.quantity,
                        ended_at=convert_tstamp(stripe_subscription, "ended_at"),
                    )

                if stripe_subscription.trial_start and stripe_subscription.trial_end:
                    subscription.trial_start = convert_tstamp(stripe_subscription.trial_start)
                    subscription.trial_end = convert_tstamp(stripe_subscription.trial_end)
                else:
                    """
                    Avoids keeping old values for trial_start and trial_end
                    for cases where customer had a subscription with trial days
                    then one without that (s)he cancels.
                    """
                    subscription.trial_start = None
                    subscription.trial_end = None

                subscription.save()
                if not first_sub:
                    first_sub = subscription

                if not Customer.allow_multiple_subscriptions:
                    break

        elif self.subscriptions.count() > 0:
            for subscription in self.subscriptions.all():
                if subscription.status != Subscription.STATUS_CANCELLED:
                    # Stripe says customer has no subscription but we think they have one.
                    # This could happen if subscription is cancelled from Stripe Dashboard and webhook fails
                    logger.debug('Cancelling subscription for %s' % self)
                    subscription.status = Subscription.STATUS_CANCELLED
                    subscription.save()
                if not first_sub:
                    first_sub = subscription

        return first_sub

<<<<<<< HEAD
    def sync_current_subscription(self, cu=None):
        """
        Synchronise with Stripe when only using a single subscription.
        """
        if Customer.allow_multiple_subscriptions:
            raise SubscriptionApiError(
                "sync_current_subscription not available with multiple subscriptions"
            )
        cu = cu or self.stripe_customer
        return self.sync_subscriptions(cu)

    def update_plan_quantity(self, quantity, charge_immediately=False, subscription=None):
        if Customer.allow_multiple_subscriptions and not subscription:
            raise SubscriptionApiError("Must specify a subscription to update")
        stripe_subscription = self.matching_stripe_subscription(subscription)
        if stripe_subscription:
            self.subscribe(
                plan=djstripe_settings.plan_from_stripe_id(stripe_subscription.plan.id),
                quantity=quantity,
                charge_immediately=charge_immediately,
                subscription=subscription
            )
=======
            if stripe_subscription.trial_start and stripe_subscription.trial_end:
                current_subscription.trial_start = convert_tstamp(stripe_subscription.trial_start)
                current_subscription.trial_end = convert_tstamp(stripe_subscription.trial_end)
            else:
                """
                Avoids keeping old values for trial_start and trial_end
                for cases where customer had a subscription with trial days
                then one without that (s)he cancels.
                """
                current_subscription.trial_start = None
                current_subscription.trial_end = None

            current_subscription.save()

            return current_subscription
        elif current_subscription and current_subscription.status != CurrentSubscription.STATUS_CANCELLED:
            # Stripe says customer has no subscription but we think they have one.
            # This could happen if subscription is cancelled from Stripe Dashboard and webhook fails
            logger.debug('Cancelling subscription for %s' % self)
            current_subscription.status = CurrentSubscription.STATUS_CANCELLED
            current_subscription.save()
            return current_subscription

    def update_plan_quantity(self, quantity, charge_immediately=False):
        stripe_subscription = self.stripe_customer.subscription
        if not stripe_subscription:
            self.sync_current_subscription()
            raise SubscriptionUpdateFailure("Customer does not have a subscription with Stripe")
        self.subscribe(
            plan=djstripe_settings.plan_from_stripe_id(stripe_subscription.plan.id),
            quantity=quantity,
            charge_immediately=charge_immediately
        )
>>>>>>> d92634e6

    def subscribe(self, plan, quantity=1, trial_days=None,
                  charge_immediately=True, prorate=djstripe_settings.PRORATION_POLICY,
                  subscription=None):
        """
        Retrieve the first (and only) Stripe subscription if it exists, and if multiple
        subscriptions are not allowed. For multiple subscriptions, create a new
        subscription, unless the subscription parameter is provided, in which that
        subscription will be modified (upgraded).
        """
        stripe_customer = self.stripe_customer
        stripe_subscription = self.matching_stripe_subscription(subscription, stripe_customer)
        """
        Trial_days corresponds to the value specified by the selected plan
        for the key trial_period_days.
        """
        if ("trial_period_days" in djstripe_settings.PAYMENTS_PLANS[plan]):
            trial_days = djstripe_settings.PAYMENTS_PLANS[plan]["trial_period_days"]
        if stripe_subscription:
            stripe_subscription.plan = djstripe_settings.PAYMENTS_PLANS[plan]["stripe_plan_id"]
            stripe_subscription.prorate = prorate
            stripe_subscription.quantity = quantity
            if trial_days:
                stripe_subscription.trial_end = timezone.now() + datetime.timedelta(days=trial_days)
            response = stripe_subscription.save()
        else:
            response = stripe_customer.subscriptions.create(
                plan=djstripe_settings.PAYMENTS_PLANS[plan]["stripe_plan_id"],
                trial_end=timezone.now() + datetime.timedelta(days=trial_days) if trial_days else None,
                prorate=prorate,
                quantity=quantity
            )
        if Customer.allow_multiple_subscriptions:
            self.sync_subscriptions()
        else:
            self.sync_current_subscription()
        if charge_immediately:
            self.send_invoice()
        subscription_made.send(sender=self, plan=plan, stripe_response=response)

    def charge(self, amount, currency="usd", description=None, send_receipt=True, **kwargs):
        """
        This method expects `amount` to be a Decimal type representing a
        dollar amount. It will be converted to cents so any decimals beyond
        two will be ignored.
        """
        if not isinstance(amount, decimal.Decimal):
            raise ValueError(
                "You must supply a decimal value representing dollars."
            )
        resp = stripe.Charge.create(
            amount=int(amount * 100),  # Convert dollars into cents
            currency=currency,
            customer=self.stripe_id,
            description=description,
            **kwargs
        )
        obj = self.record_charge(resp["id"])
        if send_receipt:
            obj.send_receipt()
        return obj

    def add_invoice_item(self, amount, currency="usd", invoice_id=None, description=None):
        """
        Adds an arbitrary charge or credit to the customer's upcoming invoice.
        Different than creating a charge. Charges are separate bills that get
        processed immediately. Invoice items are appended to the customer's next
        invoice. This is extremely useful when adding surcharges to subscriptions.

        This method expects `amount` to be a Decimal type representing a
        dollar amount. It will be converted to cents so any decimals beyond
        two will be ignored.

        Note: Since invoice items are appended to invoices, a record will be stored
        in dj-stripe when invoices are pulled.

        :param invoice:
            The ID of an existing invoice to add this invoice item to.
            When left blank, the invoice item will be added to the next upcoming
            scheduled invoice. Use this when adding invoice items in response
            to an invoice.created webhook. You cannot add an invoice item to
            an invoice that has already been paid, attempted or closed.
        """

        if not isinstance(amount, decimal.Decimal):
            raise ValueError(
                "You must supply a decimal value representing dollars."
            )
        stripe.InvoiceItem.create(
            amount=int(amount * 100),  # Convert dollars into cents
            currency=currency,
            customer=self.stripe_id,
            description=description,
            invoice=invoice_id,
        )

    def record_charge(self, charge_id):
        data = stripe.Charge.retrieve(charge_id)
        return Charge.sync_from_stripe_data(data)


class Subscription(StripeObject):
    STATUS_TRIALING = "trialing"
    STATUS_ACTIVE = "active"
    STATUS_PAST_DUE = "past_due"
    STATUS_CANCELLED = "canceled"
    STATUS_UNPAID = "unpaid"

    customer = models.ForeignKey(
        Customer,
        related_name="subscriptions",
        null=True
    )
    plan = models.CharField(max_length=100)
    quantity = models.IntegerField()
    start = models.DateTimeField()
    # trialing, active, past_due, canceled, or unpaid
    # In progress of moving it to choices field
    status = models.CharField(max_length=25)
    cancel_at_period_end = models.BooleanField(default=False)
    canceled_at = models.DateTimeField(null=True, blank=True)
    current_period_end = models.DateTimeField(null=True)
    current_period_start = models.DateTimeField(null=True)
    ended_at = models.DateTimeField(null=True, blank=True)
    trial_end = models.DateTimeField(null=True, blank=True)
    trial_start = models.DateTimeField(null=True, blank=True)
    amount = models.DecimalField(decimal_places=2, max_digits=7)

    def plan_display(self):
        return djstripe_settings.PAYMENTS_PLANS[self.plan]["name"]

    def status_display(self):
        return self.status.replace("_", " ").title()

    def is_period_current(self):
        if self.current_period_end is None:
            return False
        return self.current_period_end > timezone.now()

    def is_status_current(self):
        return self.status in [self.STATUS_TRIALING, self.STATUS_ACTIVE]

    def is_status_temporarily_current(self):
        """
        Status when customer canceled their latest subscription, one that does not prorate,
        and therefore has a temporary active subscription until period end.
        """

        return self.canceled_at and self.start < self.canceled_at and self.cancel_at_period_end

    def is_valid(self):
        if not self.is_status_current():
            return False

        if self.cancel_at_period_end and not self.is_period_current():
            return False

        return True

    def extend(self, delta):
        if delta.total_seconds() < 0:
            raise ValueError("delta should be a positive timedelta.")

        period_end = None

        if self.trial_end is not None and \
           self.trial_end > timezone.now():
            period_end = self.trial_end
        else:
            period_end = self.current_period_end

        period_end += delta

        self.customer.stripe_customer.update_subscription(
            prorate=False,
            trial_end=period_end,
        )

        self.customer.sync_current_subscription()


class Invoice(StripeObject):
    customer = models.ForeignKey(Customer, related_name="invoices")
    attempted = models.NullBooleanField()
    attempts = models.PositiveIntegerField(null=True)
    closed = models.BooleanField(default=False)
    paid = models.BooleanField(default=False)
    period_end = models.DateTimeField()
    period_start = models.DateTimeField()
    subtotal = models.DecimalField(decimal_places=2, max_digits=7)
    total = models.DecimalField(decimal_places=2, max_digits=7)
    date = models.DateTimeField()
    charge = models.CharField(max_length=50, blank=True)

    class Meta:
        ordering = ["-date"]

    def __str__(self):
        return "<total={total}, paid={paid}, stripe_id={stripe_id}>".format(total=self.total, paid=smart_text(self.paid), stripe_id=self.stripe_id)

    def retry(self):
        if not self.paid and not self.closed:
            inv = stripe.Invoice.retrieve(self.stripe_id)
            inv.pay()
            return True
        return False

    def status(self):
        if self.paid:
            return "Paid"
        if self.closed:
            return "Closed"
        return "Open"

    @classmethod
    def sync_from_stripe_data(cls, stripe_invoice, send_receipt=True):
        c = Customer.objects.get(stripe_id=stripe_invoice["customer"])
        period_end = convert_tstamp(stripe_invoice, "period_end")
        period_start = convert_tstamp(stripe_invoice, "period_start")
        date = convert_tstamp(stripe_invoice, "date")

        invoice, created = cls.objects.get_or_create(
            stripe_id=stripe_invoice["id"],
            defaults=dict(
                customer=c,
                attempted=stripe_invoice["attempted"],
                closed=stripe_invoice["closed"],
                paid=stripe_invoice["paid"],
                period_end=period_end,
                period_start=period_start,
                subtotal=stripe_invoice["subtotal"] / decimal.Decimal("100"),
                total=stripe_invoice["total"] / decimal.Decimal("100"),
                date=date,
                charge=stripe_invoice.get("charge") or ""
            )
        )
        if not created:
            invoice.attempted = stripe_invoice["attempted"]
            invoice.closed = stripe_invoice["closed"]
            invoice.paid = stripe_invoice["paid"]
            invoice.period_end = period_end
            invoice.period_start = period_start
            invoice.subtotal = stripe_invoice["subtotal"] / decimal.Decimal("100")
            invoice.total = stripe_invoice["total"] / decimal.Decimal("100")
            invoice.date = date
            invoice.charge = stripe_invoice.get("charge") or ""
            invoice.save()

        for item in stripe_invoice["lines"].get("data", []):
            period_end = convert_tstamp(item["period"], "end")
            period_start = convert_tstamp(item["period"], "start")
            """
            Period end of invoice is the period end of the latest invoiceitem.
            """
            invoice.period_end = period_end

            if item.get("plan"):
                plan = djstripe_settings.plan_from_stripe_id(item["plan"]["id"])
            else:
                plan = ""

            inv_item, inv_item_created = invoice.items.get_or_create(
                stripe_id=item["id"],
                defaults=dict(
                    amount=(item["amount"] / decimal.Decimal("100")),
                    currency=item["currency"],
                    proration=item["proration"],
                    description=item.get("description") or "",
                    line_type=item["type"],
                    plan=plan,
                    period_start=period_start,
                    period_end=period_end,
                    quantity=item.get("quantity")
                )
            )
            if not inv_item_created:
                inv_item.amount = (item["amount"] / decimal.Decimal("100"))
                inv_item.currency = item["currency"]
                inv_item.proration = item["proration"]
                inv_item.description = item.get("description") or ""
                inv_item.line_type = item["type"]
                inv_item.plan = plan
                inv_item.period_start = period_start
                inv_item.period_end = period_end
                inv_item.quantity = item.get("quantity")
                inv_item.save()

        """
        Save invoice period end assignment.
        """
        invoice.save()

        if stripe_invoice.get("charge"):
            obj = c.record_charge(stripe_invoice["charge"])
            obj.invoice = invoice
            obj.save()
            if send_receipt:
                obj.send_receipt()
        return invoice


class InvoiceItem(TimeStampedModel):
    """
    Not inherited from StripeObject because there can be multiple invoice
    items for a single stripe_id.
    """

    stripe_id = models.CharField(max_length=50)
    invoice = models.ForeignKey(Invoice, related_name="items")
    amount = models.DecimalField(decimal_places=2, max_digits=7)
    currency = models.CharField(max_length=10)
    period_start = models.DateTimeField()
    period_end = models.DateTimeField()
    proration = models.BooleanField(default=False)
    line_type = models.CharField(max_length=50)
    description = models.CharField(max_length=200, blank=True)
    plan = models.CharField(max_length=100, null=True, blank=True)
    quantity = models.IntegerField(null=True)

    def __str__(self):
        return "<amount={amount}, plan={plan}, stripe_id={stripe_id}>".format(amount=self.amount, plan=smart_text(self.plan), stripe_id=self.stripe_id)

    def plan_display(self):
        return djstripe_settings.PAYMENTS_PLANS[self.plan]["name"]


class Charge(StripeObject):
    customer = models.ForeignKey(Customer, related_name="charges")
    invoice = models.ForeignKey(Invoice, null=True, related_name="charges")
    card_last_4 = models.CharField(max_length=4, blank=True)
    card_kind = models.CharField(max_length=50, blank=True)
    amount = models.DecimalField(decimal_places=2, max_digits=7, null=True)
    amount_refunded = models.DecimalField(decimal_places=2, max_digits=7, null=True)
    description = models.TextField(blank=True)
    paid = models.NullBooleanField(null=True)
    disputed = models.NullBooleanField(null=True)
    refunded = models.NullBooleanField(null=True)
    captured = models.NullBooleanField(null=True)
    fee = models.DecimalField(decimal_places=2, max_digits=7, null=True)
    receipt_sent = models.BooleanField(default=False)
    charge_created = models.DateTimeField(null=True, blank=True)

    objects = ChargeManager()

    def __str__(self):
        return "<amount={amount}, paid={paid}, stripe_id={stripe_id}>".format(amount=self.amount, paid=smart_text(self.paid), stripe_id=self.stripe_id)

    def calculate_refund_amount(self, amount=None):
        eligible_to_refund = self.amount - (self.amount_refunded or 0)
        if amount:
            amount_to_refund = min(eligible_to_refund, amount)
        else:
            amount_to_refund = eligible_to_refund
        return int(amount_to_refund * 100)

    def refund(self, amount=None):
        charge_obj = stripe.Charge.retrieve(self.stripe_id).refund(
            amount=self.calculate_refund_amount(amount=amount)
        )
        return Charge.sync_from_stripe_data(charge_obj)

    def capture(self):
        """
        Capture the payment of an existing, uncaptured, charge. This is the second half of the two-step payment flow,
        where first you created a charge with the capture option set to false.
        See https://stripe.com/docs/api#capture_charge
        """
        charge_obj = stripe.Charge.retrieve(self.stripe_id).capture()
        return Charge.sync_from_stripe_data(charge_obj)

    @classmethod
    def sync_from_stripe_data(cls, data):
        customer = Customer.objects.get(stripe_id=data["customer"])
        obj, _ = customer.charges.get_or_create(stripe_id=data["id"])
        invoice_id = data.get("invoice", None)
        if obj.customer.invoices.filter(stripe_id=invoice_id).exists():
            obj.invoice = obj.customer.invoices.get(stripe_id=invoice_id)
        obj.card_last_4 = data["card"]["last4"]
        obj.card_kind = data["card"]["type"]
        obj.amount = (data["amount"] / decimal.Decimal("100"))
        obj.paid = data["paid"]
        obj.refunded = data["refunded"]
        obj.captured = data["captured"]
        obj.fee = (data["fee"] / decimal.Decimal("100"))
        obj.disputed = data["dispute"] is not None
        obj.charge_created = convert_tstamp(data, "created")
        if data.get("description"):
            obj.description = data["description"]
        if data.get("amount_refunded"):
            obj.amount_refunded = (data["amount_refunded"] / decimal.Decimal("100"))
        if data["refunded"]:
            obj.amount_refunded = (data["amount"] / decimal.Decimal("100"))
        obj.save()
        return obj

    def send_receipt(self):
        if not self.receipt_sent:
            site = Site.objects.get_current()
            protocol = getattr(settings, "DEFAULT_HTTP_PROTOCOL", "http")
            ctx = {
                "charge": self,
                "site": site,
                "protocol": protocol,
            }
            subject = render_to_string("djstripe/email/subject.txt", ctx)
            subject = subject.strip()
            message = render_to_string("djstripe/email/body.txt", ctx)
            num_sent = EmailMessage(
                subject,
                message,
                to=[self.customer.subscriber.email],
                from_email=djstripe_settings.INVOICE_FROM_EMAIL
            ).send()
            self.receipt_sent = num_sent > 0
            self.save()


INTERVALS = (
    ('week', 'Week',),
    ('month', 'Month',),
    ('year', 'Year',))


@python_2_unicode_compatible
class Plan(StripeObject):
    """A Stripe Plan."""

    name = models.CharField(max_length=100, null=False)
    currency = models.CharField(
        choices=djstripe_settings.CURRENCIES,
        max_length=10,
        null=False)
    interval = models.CharField(
        max_length=10,
        choices=INTERVALS,
        verbose_name="Interval type",
        null=False)
    interval_count = models.IntegerField(
        verbose_name="Intervals between charges",
        default=1,
        null=True)
    amount = models.DecimalField(decimal_places=2, max_digits=7,
                                 verbose_name="Amount (per period)",
                                 null=False)
    trial_period_days = models.IntegerField(null=True)

    def __str__(self):
        return "<{name}, stripe_id={stripe_id}>".format(name=smart_text(self.name), stripe_id=self.stripe_id)

    @classmethod
    def create(cls, metadata={}, **kwargs):
        """Create and then return a Plan (both in Stripe, and in our db)."""

        stripe.Plan.create(
            id=kwargs['stripe_id'],
            amount=int(kwargs['amount'] * 100),
            currency=kwargs['currency'],
            interval=kwargs['interval'],
            interval_count=kwargs.get('interval_count', None),
            name=kwargs['name'],
            trial_period_days=kwargs.get('trial_period_days'),
            metadata=metadata)

        plan = Plan.objects.create(
            stripe_id=kwargs['stripe_id'],
            amount=kwargs['amount'],
            currency=kwargs['currency'],
            interval=kwargs['interval'],
            interval_count=kwargs.get('interval_count', None),
            name=kwargs['name'],
            trial_period_days=kwargs.get('trial_period_days'),
        )

        return plan

    @classmethod
    def get_or_create(cls, **kwargs):
        try:
            return Plan.objects.get(stripe_id=kwargs['stripe_id']), False
        except Plan.DoesNotExist:
            return cls.create(**kwargs), True

    def update_name(self):
        """Update the name of the Plan in Stripe and in the db.

        - Assumes the object being called has the name attribute already
          reset, but has not been saved.
        - Stripe does not allow for update of any other Plan attributes besides
          name.

        """

        p = stripe.Plan.retrieve(self.stripe_id)
        p.name = self.name
        p.save()

        self.save()

    @property
    def stripe_plan(self):
        """Return the plan data from Stripe."""
        return stripe.Plan.retrieve(self.stripe_id)


# Much like registering signal handlers. We import this module so that its registrations get picked up
# the NO QA directive tells flake8 to not complain about the unused import
from . import event_handlers  # NOQA<|MERGE_RESOLUTION|>--- conflicted
+++ resolved
@@ -21,11 +21,7 @@
 import stripe
 
 from . import settings as djstripe_settings
-<<<<<<< HEAD
-from .exceptions import SubscriptionCancellationFailure, SubscriptionApiError
-=======
-from .exceptions import SubscriptionCancellationFailure, SubscriptionUpdateFailure
->>>>>>> d92634e6
+from .exceptions import SubscriptionCancellationFailure, SubscriptionUpdateFailure, SubscriptionApiError
 from .managers import CustomerManager, ChargeManager, TransferManager
 from .signals import WEBHOOK_SIGNALS
 from .signals import subscription_made, cancelled, card_changed
@@ -120,38 +116,11 @@
             event_type, event_subtype = self.kind.split(".", 1)
 
             try:
-<<<<<<< HEAD
-                # Link the customer
-                if not self.kind.startswith("plan.") and not self.kind.startswith("transfer."):
-                    self.link_customer()
-
-                # Handle events
-                if self.kind.startswith("invoice."):
-                    Invoice.handle_event(self)
-                elif self.kind.startswith("charge."):
-                    self.customer.record_charge(self.message["data"]["object"]["id"])
-                elif self.kind.startswith("transfer."):
-                    Transfer.process_transfer(self, self.message["data"]["object"])
-                elif self.kind.startswith("customer.subscription."):
-                    if self.customer:
-                        if Customer.allow_multiple_subscriptions:
-                            self.customer.sync_subscriptions()
-                        else:
-                            if self.kind == "customer.subscription.deleted":
-                                self.customer.current_subscription.status = Subscription.STATUS_CANCELLED
-                                self.customer.current_subscription.canceled_at = timezone.now()
-                                self.customer.current_subscription.save()
-                            else:
-                                self.customer.sync_current_subscription()
-                elif self.kind == "customer.deleted":
-                    self.customer.purge()
-=======
                 # TODO: would it make sense to wrap the next 4 lines in a transaction.atomic context? Yes it would,
                 # except that some webhook handlers can have side effects outside of our local database, meaning that
                 # even if we rollback on our database, some updates may have been sent to Stripe, etc in resposne to
                 # webhooks...
                 webhooks.call_handlers(self, self.message["data"], event_type, event_subtype)
->>>>>>> d92634e6
                 self.send_signal()
                 self.processed = True
                 self.save()
@@ -576,7 +545,6 @@
 
         return first_sub
 
-<<<<<<< HEAD
     def sync_current_subscription(self, cu=None):
         """
         Synchronise with Stripe when only using a single subscription.
@@ -592,48 +560,15 @@
         if Customer.allow_multiple_subscriptions and not subscription:
             raise SubscriptionApiError("Must specify a subscription to update")
         stripe_subscription = self.matching_stripe_subscription(subscription)
-        if stripe_subscription:
-            self.subscribe(
-                plan=djstripe_settings.plan_from_stripe_id(stripe_subscription.plan.id),
-                quantity=quantity,
-                charge_immediately=charge_immediately,
-                subscription=subscription
-            )
-=======
-            if stripe_subscription.trial_start and stripe_subscription.trial_end:
-                current_subscription.trial_start = convert_tstamp(stripe_subscription.trial_start)
-                current_subscription.trial_end = convert_tstamp(stripe_subscription.trial_end)
-            else:
-                """
-                Avoids keeping old values for trial_start and trial_end
-                for cases where customer had a subscription with trial days
-                then one without that (s)he cancels.
-                """
-                current_subscription.trial_start = None
-                current_subscription.trial_end = None
-
-            current_subscription.save()
-
-            return current_subscription
-        elif current_subscription and current_subscription.status != CurrentSubscription.STATUS_CANCELLED:
-            # Stripe says customer has no subscription but we think they have one.
-            # This could happen if subscription is cancelled from Stripe Dashboard and webhook fails
-            logger.debug('Cancelling subscription for %s' % self)
-            current_subscription.status = CurrentSubscription.STATUS_CANCELLED
-            current_subscription.save()
-            return current_subscription
-
-    def update_plan_quantity(self, quantity, charge_immediately=False):
-        stripe_subscription = self.stripe_customer.subscription
         if not stripe_subscription:
-            self.sync_current_subscription()
+            self.sync_subscriptions()
             raise SubscriptionUpdateFailure("Customer does not have a subscription with Stripe")
         self.subscribe(
             plan=djstripe_settings.plan_from_stripe_id(stripe_subscription.plan.id),
             quantity=quantity,
-            charge_immediately=charge_immediately
+            charge_immediately=charge_immediately,
+            subscription=subscription
         )
->>>>>>> d92634e6
 
     def subscribe(self, plan, quantity=1, trial_days=None,
                   charge_immediately=True, prorate=djstripe_settings.PRORATION_POLICY,
