--- conflicted
+++ resolved
@@ -210,12 +210,8 @@
         stripe_customer = cls._api_create(
             email=subscriber.email,
             idempotency_key=idempotency_key,
-<<<<<<< HEAD
-            metadata={"djstripe_subscriber": subscriber.pk},
+            metadata={cls.djstripe_subscriber_key: subscriber.pk},
             **optional
-=======
-            metadata={cls.djstripe_subscriber_key: subscriber.pk}
->>>>>>> d7c6cc16
         )
         customer, created = Customer.objects.get_or_create(
             stripe_id=stripe_customer["id"],
