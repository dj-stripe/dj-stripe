[metadata]
name = dj-stripe
version = 2.2.0dev
description = Django + Stripe Made Easy
author = Alexander Kavanaugh
author_email = alex@kavdev.io
url = https://github.com/dj-stripe/dj-stripe/
download_url = https://github.com/dj-stripe/dj-stripe/tarball/master
long_description_content_type = text/x-rst
keywords = django, stripe, payments
classifiers =
    Development Status :: 5 - Production/Stable
    Environment :: Web Environment
    Intended Audience :: Developers
    License :: OSI Approved :: MIT License
    Topic :: Office/Business :: Financial
    Programming Language :: Python :: 3
    Programming Language :: Python :: 3.5
    Programming Language :: Python :: 3.6
    Programming Language :: Python :: 3.7
    Programming Language :: Python :: 3.8
    Framework :: Django
    Framework :: Django :: 2.2
    Framework :: Django :: 3.0

[options]
packages = find:
include_package_data = True
zip_safe = False
install_requires =
<<<<<<< HEAD
    Django >= 2.2
    # >= 3.0.3 needed for Django 3
=======
    Django >= 2.1
    # >= 3.0.3 needed for Django 3, < 3.1 needed for Django 2.1
>>>>>>> 9264d6f3
    jsonfield2
    # >= 2.32.0 needed for stripe.SetupIntent
    # avoid 2.36.0, see https://github.com/dj-stripe/dj-stripe/issues/991
    stripe >= 2.32.0, != 2.36.0

[options.packages.find]
exclude =
    docs
    tests
    tests.*

[bdist_wheel]
universal = 0<|MERGE_RESOLUTION|>--- conflicted
+++ resolved
@@ -28,13 +28,8 @@
 include_package_data = True
 zip_safe = False
 install_requires =
-<<<<<<< HEAD
     Django >= 2.2
-    # >= 3.0.3 needed for Django 3
-=======
-    Django >= 2.1
     # >= 3.0.3 needed for Django 3, < 3.1 needed for Django 2.1
->>>>>>> 9264d6f3
     jsonfield2
     # >= 2.32.0 needed for stripe.SetupIntent
     # avoid 2.36.0, see https://github.com/dj-stripe/dj-stripe/issues/991
